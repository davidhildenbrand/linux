--- conflicted
+++ resolved
@@ -629,10 +629,6 @@
 	NULL
 };
 
-<<<<<<< HEAD
-
-=======
->>>>>>> bb176f67
 static const struct attribute_group netstat_group = {
 	.name  = "statistics",
 	.attrs  = netstat_attrs,
