--- conflicted
+++ resolved
@@ -1289,7 +1289,6 @@
 		return -EACCES;
 
 	return security_perf_event_open(attr, PERF_SECURITY_KERNEL);
-<<<<<<< HEAD
 }
 
 static inline int perf_allow_cpu(struct perf_event_attr *attr)
@@ -1302,20 +1301,6 @@
 
 static inline int perf_allow_tracepoint(struct perf_event_attr *attr)
 {
-=======
-}
-
-static inline int perf_allow_cpu(struct perf_event_attr *attr)
-{
-	if (sysctl_perf_event_paranoid > 0 && !capable(CAP_SYS_ADMIN))
-		return -EACCES;
-
-	return security_perf_event_open(attr, PERF_SECURITY_CPU);
-}
-
-static inline int perf_allow_tracepoint(struct perf_event_attr *attr)
-{
->>>>>>> 295c52ee
 	if (sysctl_perf_event_paranoid > -1 && !capable(CAP_SYS_ADMIN))
 		return -EPERM;
 
