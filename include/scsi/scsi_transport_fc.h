/* SPDX-License-Identifier: GPL-2.0-or-later */
/*
 *  FiberChannel transport specific attributes exported to sysfs.
 *
 *  Copyright (c) 2003 Silicon Graphics, Inc.  All rights reserved.
<<<<<<< HEAD
 *
 *  ========
 *
=======
>>>>>>> 4ff96fb5
 *  Copyright (C) 2004-2007   James Smart, Emulex Corporation
 *    Rewrite for host, target, device, and remote port attributes,
 *    statistics, and service functions...
 */
#ifndef SCSI_TRANSPORT_FC_H
#define SCSI_TRANSPORT_FC_H

#include <linux/sched.h>
#include <linux/bsg-lib.h>
#include <asm/unaligned.h>
#include <scsi/scsi.h>
#include <scsi/scsi_netlink.h>
#include <scsi/scsi_host.h>

struct scsi_transport_template;

/*
 * FC Port definitions - Following FC HBAAPI guidelines
 *
 * Note: Not all binary values for the different fields match HBAAPI.
 *  Instead, we use densely packed ordinal values or enums.
 *  We get away with this as we never present the actual binary values
 *  externally. For sysfs, we always present the string that describes
 *  the value. Thus, an admin doesn't need a magic HBAAPI decoder ring
 *  to understand the values. The HBAAPI user-space library is free to
 *  convert the strings into the HBAAPI-specified binary values.
 *
 * Note: Not all HBAAPI-defined values are contained in the definitions
 *  below. Those not appropriate to an fc_host (e.g. FCP initiator) have
 *  been removed.
 */

/*
 * fc_port_type: If you alter this, you also need to alter scsi_transport_fc.c
 * (for the ascii descriptions).
 */
enum fc_port_type {
	FC_PORTTYPE_UNKNOWN,
	FC_PORTTYPE_OTHER,
	FC_PORTTYPE_NOTPRESENT,
	FC_PORTTYPE_NPORT,		/* Attached to FPort */
	FC_PORTTYPE_NLPORT,		/* (Public) Loop w/ FLPort */
	FC_PORTTYPE_LPORT,		/* (Private) Loop w/o FLPort */
	FC_PORTTYPE_PTP,		/* Point to Point w/ another NPort */
	FC_PORTTYPE_NPIV,		/* VPORT based on NPIV */
};


/*
 * fc_port_state: If you alter this, you also need to alter scsi_transport_fc.c
 * (for the ascii descriptions).
 */
enum fc_port_state {
	FC_PORTSTATE_UNKNOWN,
	FC_PORTSTATE_NOTPRESENT,
	FC_PORTSTATE_ONLINE,
	FC_PORTSTATE_OFFLINE,		/* User has taken Port Offline */
	FC_PORTSTATE_BLOCKED,
	FC_PORTSTATE_BYPASSED,
	FC_PORTSTATE_DIAGNOSTICS,
	FC_PORTSTATE_LINKDOWN,
	FC_PORTSTATE_ERROR,
	FC_PORTSTATE_LOOPBACK,
	FC_PORTSTATE_DELETED,
};


/*
 * fc_vport_state: If you alter this, you also need to alter
 * scsi_transport_fc.c (for the ascii descriptions).
 */
enum fc_vport_state {
	FC_VPORT_UNKNOWN,
	FC_VPORT_ACTIVE,
	FC_VPORT_DISABLED,
	FC_VPORT_LINKDOWN,
	FC_VPORT_INITIALIZING,
	FC_VPORT_NO_FABRIC_SUPP,
	FC_VPORT_NO_FABRIC_RSCS,
	FC_VPORT_FABRIC_LOGOUT,
	FC_VPORT_FABRIC_REJ_WWN,
	FC_VPORT_FAILED,
};



/*
 * FC Classes of Service
 * Note: values are not enumerated, as they can be "or'd" together
 * for reporting (e.g. report supported_classes). If you alter this list,
 * you also need to alter scsi_transport_fc.c (for the ascii descriptions).
 */
#define FC_COS_UNSPECIFIED		0
#define FC_COS_CLASS1			2
#define FC_COS_CLASS2			4
#define FC_COS_CLASS3			8
#define FC_COS_CLASS4			0x10
#define FC_COS_CLASS6			0x40

/*
 * FC Port Speeds
 * Note: values are not enumerated, as they can be "or'd" together
 * for reporting (e.g. report supported_speeds). If you alter this list,
 * you also need to alter scsi_transport_fc.c (for the ascii descriptions).
 */
#define FC_PORTSPEED_UNKNOWN		0 /* Unknown - transceiver
					     incapable of reporting */
#define FC_PORTSPEED_1GBIT		1
#define FC_PORTSPEED_2GBIT		2
#define FC_PORTSPEED_10GBIT		4
#define FC_PORTSPEED_4GBIT		8
#define FC_PORTSPEED_8GBIT		0x10
#define FC_PORTSPEED_16GBIT		0x20
#define FC_PORTSPEED_32GBIT		0x40
#define FC_PORTSPEED_20GBIT		0x80
#define FC_PORTSPEED_40GBIT		0x100
#define FC_PORTSPEED_50GBIT		0x200
#define FC_PORTSPEED_100GBIT		0x400
#define FC_PORTSPEED_25GBIT		0x800
#define FC_PORTSPEED_64GBIT		0x1000
#define FC_PORTSPEED_128GBIT		0x2000
#define FC_PORTSPEED_NOT_NEGOTIATED	(1 << 15) /* Speed not established */

/*
 * fc_tgtid_binding_type: If you alter this, you also need to alter
 * scsi_transport_fc.c (for the ascii descriptions).
 */
enum fc_tgtid_binding_type  {
	FC_TGTID_BIND_NONE,
	FC_TGTID_BIND_BY_WWPN,
	FC_TGTID_BIND_BY_WWNN,
	FC_TGTID_BIND_BY_ID,
};

/*
 * FC Port Roles
 * Note: values are not enumerated, as they can be "or'd" together
 * for reporting (e.g. report roles). If you alter this list,
 * you also need to alter scsi_transport_fc.c (for the ascii descriptions).
 */
#define FC_PORT_ROLE_UNKNOWN			0x00
#define FC_PORT_ROLE_FCP_TARGET			0x01
#define FC_PORT_ROLE_FCP_INITIATOR		0x02
#define FC_PORT_ROLE_IP_PORT			0x04
#define FC_PORT_ROLE_FCP_DUMMY_INITIATOR	0x08
#define FC_PORT_ROLE_NVME_INITIATOR		0x10
#define FC_PORT_ROLE_NVME_TARGET		0x20
#define FC_PORT_ROLE_NVME_DISCOVERY		0x40

/* The following are for compatibility */
#define FC_RPORT_ROLE_UNKNOWN			FC_PORT_ROLE_UNKNOWN
#define FC_RPORT_ROLE_FCP_TARGET		FC_PORT_ROLE_FCP_TARGET
#define FC_RPORT_ROLE_FCP_INITIATOR		FC_PORT_ROLE_FCP_INITIATOR
#define FC_RPORT_ROLE_IP_PORT			FC_PORT_ROLE_IP_PORT


/* Macro for use in defining Virtual Port attributes */
#define FC_VPORT_ATTR(_name,_mode,_show,_store)		\
struct device_attribute dev_attr_vport_##_name = 	\
	__ATTR(_name,_mode,_show,_store)

/*
 * fc_vport_identifiers: This set of data contains all elements
 * to uniquely identify and instantiate a FC virtual port.
 *
 * Notes:
 *   symbolic_name: The driver is to append the symbolic_name string data
 *      to the symbolic_node_name data that it generates by default.
 *      the resulting combination should then be registered with the switch.
 *      It is expected that things like Xen may stuff a VM title into
 *      this field.
 */
#define FC_VPORT_SYMBOLIC_NAMELEN		64
struct fc_vport_identifiers {
	u64 node_name;
	u64 port_name;
	u32 roles;
	bool disable;
	enum fc_port_type vport_type;	/* only FC_PORTTYPE_NPIV allowed */
	char symbolic_name[FC_VPORT_SYMBOLIC_NAMELEN];
};

/*
 * FC Virtual Port Attributes
 *
 * This structure exists for each FC port is a virtual FC port. Virtual
 * ports share the physical link with the Physical port. Each virtual
 * ports has a unique presence on the SAN, and may be instantiated via
 * NPIV, Virtual Fabrics, or via additional ALPAs. As the vport is a
 * unique presence, each vport has it's own view of the fabric,
 * authentication privilege, and priorities.
 *
 * A virtual port may support 1 or more FC4 roles. Typically it is a
 * FCP Initiator. It could be a FCP Target, or exist sole for an IP over FC
 * roles. FC port attributes for the vport will be reported on any
 * fc_host class object allocated for an FCP Initiator.
 *
 * --
 *
 * Fixed attributes are not expected to change. The driver is
 * expected to set these values after receiving the fc_vport structure
 * via the vport_create() call from the transport.
 * The transport fully manages all get functions w/o driver interaction.
 *
 * Dynamic attributes are expected to change. The driver participates
 * in all get/set operations via functions provided by the driver.
 *
 * Private attributes are transport-managed values. They are fully
 * managed by the transport w/o driver interaction.
 */

struct fc_vport {
	/* Fixed Attributes */

	/* Dynamic Attributes */

	/* Private (Transport-managed) Attributes */
	enum fc_vport_state vport_state;
	enum fc_vport_state vport_last_state;
	u64 node_name;
	u64 port_name;
	u32 roles;
	u32 vport_id;		/* Admin Identifier for the vport */
	enum fc_port_type vport_type;
	char symbolic_name[FC_VPORT_SYMBOLIC_NAMELEN];

	/* exported data */
	void *dd_data;			/* Used for driver-specific storage */

	/* internal data */
	struct Scsi_Host *shost;	/* Physical Port Parent */
	unsigned int channel;
	u32 number;
	u8 flags;
	struct list_head peers;
	struct device dev;
	struct work_struct vport_delete_work;
} __attribute__((aligned(sizeof(unsigned long))));

/* bit field values for struct fc_vport "flags" field: */
#define FC_VPORT_CREATING		0x01
#define FC_VPORT_DELETING		0x02
#define FC_VPORT_DELETED		0x04
#define FC_VPORT_DEL			0x06	/* Any DELETE state */

#define	dev_to_vport(d)				\
	container_of(d, struct fc_vport, dev)
#define transport_class_to_vport(dev)		\
	dev_to_vport(dev->parent)
#define vport_to_shost(v)			\
	(v->shost)
#define vport_to_shost_channel(v)		\
	(v->channel)
#define vport_to_parent(v)			\
	(v->dev.parent)


/* Error return codes for vport_create() callback */
#define VPCERR_UNSUPPORTED		-ENOSYS		/* no driver/adapter
							   support */
#define VPCERR_BAD_WWN			-ENOTUNIQ	/* driver validation
							   of WWNs failed */
#define VPCERR_NO_FABRIC_SUPP		-EOPNOTSUPP	/* Fabric connection
							   is loop or the
							   Fabric Port does
							   not support NPIV */

/*
 * fc_rport_identifiers: This set of data contains all elements
 * to uniquely identify a remote FC port. The driver uses this data
 * to report the existence of a remote FC port in the topology. Internally,
 * the transport uses this data for attributes and to manage consistent
 * target id bindings.
 */
struct fc_rport_identifiers {
	u64 node_name;
	u64 port_name;
	u32 port_id;
	u32 roles;
};


/* Macro for use in defining Remote Port attributes */
#define FC_RPORT_ATTR(_name,_mode,_show,_store)				\
struct device_attribute dev_attr_rport_##_name = 	\
	__ATTR(_name,_mode,_show,_store)


/*
 * FC Remote Port Attributes
 *
 * This structure exists for each remote FC port that a LLDD notifies
 * the subsystem of.  A remote FC port may or may not be a SCSI Target,
 * also be a SCSI initiator, IP endpoint, etc. As such, the remote
 * port is considered a separate entity, independent of "role" (such
 * as scsi target).
 *
 * --
 *
 * Attributes are based on HBAAPI V2.0 definitions. Only those
 * attributes that are determinable by the local port (aka Host)
 * are contained.
 *
 * Fixed attributes are not expected to change. The driver is
 * expected to set these values after successfully calling
 * fc_remote_port_add(). The transport fully manages all get functions
 * w/o driver interaction.
 *
 * Dynamic attributes are expected to change. The driver participates
 * in all get/set operations via functions provided by the driver.
 *
 * Private attributes are transport-managed values. They are fully
 * managed by the transport w/o driver interaction.
 */

struct fc_rport {	/* aka fc_starget_attrs */
	/* Fixed Attributes */
	u32 maxframe_size;
	u32 supported_classes;

	/* Dynamic Attributes */
	u32 dev_loss_tmo;	/* Remote Port loss timeout in seconds. */

	/* Private (Transport-managed) Attributes */
	u64 node_name;
	u64 port_name;
	u32 port_id;
	u32 roles;
	enum fc_port_state port_state;	/* Will only be ONLINE or UNKNOWN */
	u32 scsi_target_id;
	u32 fast_io_fail_tmo;

	/* exported data */
	void *dd_data;			/* Used for driver-specific storage */

	/* internal data */
	unsigned int channel;
	u32 number;
	u8 flags;
	struct list_head peers;
	struct device dev;
 	struct delayed_work dev_loss_work;
 	struct work_struct scan_work;
 	struct delayed_work fail_io_work;
 	struct work_struct stgt_delete_work;
	struct work_struct rport_delete_work;
	struct request_queue *rqst_q;	/* bsg support */
} __attribute__((aligned(sizeof(unsigned long))));

/* bit field values for struct fc_rport "flags" field: */
#define FC_RPORT_DEVLOSS_PENDING	0x01
#define FC_RPORT_SCAN_PENDING		0x02
#define FC_RPORT_FAST_FAIL_TIMEDOUT	0x04
#define FC_RPORT_DEVLOSS_CALLBK_DONE	0x08

#define	dev_to_rport(d)				\
	container_of(d, struct fc_rport, dev)
#define transport_class_to_rport(dev)	\
	dev_to_rport(dev->parent)
#define rport_to_shost(r)			\
	dev_to_shost(r->dev.parent)

/*
 * FC SCSI Target Attributes
 *
 * The SCSI Target is considered an extension of a remote port (as
 * a remote port can be more than a SCSI Target). Within the scsi
 * subsystem, we leave the Target as a separate entity. Doing so
 * provides backward compatibility with prior FC transport api's,
 * and lets remote ports be handled entirely within the FC transport
 * and independently from the scsi subsystem. The drawback is that
 * some data will be duplicated.
 */

struct fc_starget_attrs {	/* aka fc_target_attrs */
	/* Dynamic Attributes */
	u64 node_name;
	u64 port_name;
	u32 port_id;
};

#define fc_starget_node_name(x) \
	(((struct fc_starget_attrs *)&(x)->starget_data)->node_name)
#define fc_starget_port_name(x)	\
	(((struct fc_starget_attrs *)&(x)->starget_data)->port_name)
#define fc_starget_port_id(x) \
	(((struct fc_starget_attrs *)&(x)->starget_data)->port_id)

#define starget_to_rport(s)			\
	scsi_is_fc_rport(s->dev.parent) ? dev_to_rport(s->dev.parent) : NULL


/*
 * FC Local Port (Host) Statistics
 */

/* FC Statistics - Following FC HBAAPI v2.0 guidelines */
struct fc_host_statistics {
	/* port statistics */
	u64 seconds_since_last_reset;
	u64 tx_frames;
	u64 tx_words;
	u64 rx_frames;
	u64 rx_words;
	u64 lip_count;
	u64 nos_count;
	u64 error_frames;
	u64 dumped_frames;
	u64 link_failure_count;
	u64 loss_of_sync_count;
	u64 loss_of_signal_count;
	u64 prim_seq_protocol_err_count;
	u64 invalid_tx_word_count;
	u64 invalid_crc_count;

	/* fc4 statistics  (only FCP supported currently) */
	u64 fcp_input_requests;
	u64 fcp_output_requests;
	u64 fcp_control_requests;
	u64 fcp_input_megabytes;
	u64 fcp_output_megabytes;
	u64 fcp_packet_alloc_failures;	/* fcp packet allocation failures */
	u64 fcp_packet_aborts;		/* fcp packet aborted */
	u64 fcp_frame_alloc_failures;	/* fcp frame allocation failures */

	/* fc exches statistics */
	u64 fc_no_free_exch;		/* no free exch memory */
	u64 fc_no_free_exch_xid;	/* no free exch id */
	u64 fc_xid_not_found;		/* exch not found for a response */
	u64 fc_xid_busy;		/* exch exist for new a request */
	u64 fc_seq_not_found;		/* seq is not found for exchange */
	u64 fc_non_bls_resp;		/* a non BLS response frame with
					   a sequence responder in new exch */
};


/*
 * FC Event Codes - Polled and Async, following FC HBAAPI v2.0 guidelines
 */

/*
 * fc_host_event_code: If you alter this, you also need to alter
 * scsi_transport_fc.c (for the ascii descriptions).
 */
enum fc_host_event_code  {
	FCH_EVT_LIP			= 0x1,
	FCH_EVT_LINKUP			= 0x2,
	FCH_EVT_LINKDOWN		= 0x3,
	FCH_EVT_LIPRESET		= 0x4,
	FCH_EVT_RSCN			= 0x5,
	FCH_EVT_ADAPTER_CHANGE		= 0x103,
	FCH_EVT_PORT_UNKNOWN		= 0x200,
	FCH_EVT_PORT_OFFLINE		= 0x201,
	FCH_EVT_PORT_ONLINE		= 0x202,
	FCH_EVT_PORT_FABRIC		= 0x204,
	FCH_EVT_LINK_UNKNOWN		= 0x500,
	FCH_EVT_LINK_FPIN		= 0x501,
	FCH_EVT_VENDOR_UNIQUE		= 0xffff,
};


/*
 * FC Local Port (Host) Attributes
 *
 * Attributes are based on HBAAPI V2.0 definitions.
 * Note: OSDeviceName is determined by user-space library
 *
 * Fixed attributes are not expected to change. The driver is
 * expected to set these values after successfully calling scsi_add_host().
 * The transport fully manages all get functions w/o driver interaction.
 *
 * Dynamic attributes are expected to change. The driver participates
 * in all get/set operations via functions provided by the driver.
 *
 * Private attributes are transport-managed values. They are fully
 * managed by the transport w/o driver interaction.
 */

#define FC_FC4_LIST_SIZE		32
#define FC_SYMBOLIC_NAME_SIZE		256
#define FC_VERSION_STRING_SIZE		64
#define FC_SERIAL_NUMBER_SIZE		80

struct fc_host_attrs {
	/* Fixed Attributes */
	u64 node_name;
	u64 port_name;
	u64 permanent_port_name;
	u32 supported_classes;
	u8  supported_fc4s[FC_FC4_LIST_SIZE];
	u32 supported_speeds;
	u32 maxframe_size;
	u16 max_npiv_vports;
	char serial_number[FC_SERIAL_NUMBER_SIZE];
	char manufacturer[FC_SERIAL_NUMBER_SIZE];
	char model[FC_SYMBOLIC_NAME_SIZE];
	char model_description[FC_SYMBOLIC_NAME_SIZE];
	char hardware_version[FC_VERSION_STRING_SIZE];
	char driver_version[FC_VERSION_STRING_SIZE];
	char firmware_version[FC_VERSION_STRING_SIZE];
	char optionrom_version[FC_VERSION_STRING_SIZE];

	/* Dynamic Attributes */
	u32 port_id;
	enum fc_port_type port_type;
	enum fc_port_state port_state;
	u8  active_fc4s[FC_FC4_LIST_SIZE];
	u32 speed;
	u64 fabric_name;
	char symbolic_name[FC_SYMBOLIC_NAME_SIZE];
	char system_hostname[FC_SYMBOLIC_NAME_SIZE];
	u32 dev_loss_tmo;

	/* Private (Transport-managed) Attributes */
	enum fc_tgtid_binding_type  tgtid_bind_type;

	/* internal data */
	struct list_head rports;
	struct list_head rport_bindings;
	struct list_head vports;
	u32 next_rport_number;
	u32 next_target_id;
	u32 next_vport_number;
	u16 npiv_vports_inuse;

	/* work queues for rport state manipulation */
	char work_q_name[20];
	struct workqueue_struct *work_q;
	char devloss_work_q_name[20];
	struct workqueue_struct *devloss_work_q;

	/* bsg support */
	struct request_queue *rqst_q;
};

#define shost_to_fc_host(x) \
	((struct fc_host_attrs *)(x)->shost_data)

#define fc_host_node_name(x) \
	(((struct fc_host_attrs *)(x)->shost_data)->node_name)
#define fc_host_port_name(x)	\
	(((struct fc_host_attrs *)(x)->shost_data)->port_name)
#define fc_host_permanent_port_name(x)	\
	(((struct fc_host_attrs *)(x)->shost_data)->permanent_port_name)
#define fc_host_supported_classes(x)	\
	(((struct fc_host_attrs *)(x)->shost_data)->supported_classes)
#define fc_host_supported_fc4s(x)	\
	(((struct fc_host_attrs *)(x)->shost_data)->supported_fc4s)
#define fc_host_supported_speeds(x)	\
	(((struct fc_host_attrs *)(x)->shost_data)->supported_speeds)
#define fc_host_maxframe_size(x)	\
	(((struct fc_host_attrs *)(x)->shost_data)->maxframe_size)
#define fc_host_max_npiv_vports(x)	\
	(((struct fc_host_attrs *)(x)->shost_data)->max_npiv_vports)
#define fc_host_serial_number(x)	\
	(((struct fc_host_attrs *)(x)->shost_data)->serial_number)
#define fc_host_manufacturer(x)	\
	(((struct fc_host_attrs *)(x)->shost_data)->manufacturer)
#define fc_host_model(x)	\
	(((struct fc_host_attrs *)(x)->shost_data)->model)
#define fc_host_model_description(x)	\
	(((struct fc_host_attrs *)(x)->shost_data)->model_description)
#define fc_host_hardware_version(x)	\
	(((struct fc_host_attrs *)(x)->shost_data)->hardware_version)
#define fc_host_driver_version(x)	\
	(((struct fc_host_attrs *)(x)->shost_data)->driver_version)
#define fc_host_firmware_version(x)	\
	(((struct fc_host_attrs *)(x)->shost_data)->firmware_version)
#define fc_host_optionrom_version(x)	\
	(((struct fc_host_attrs *)(x)->shost_data)->optionrom_version)
#define fc_host_port_id(x)	\
	(((struct fc_host_attrs *)(x)->shost_data)->port_id)
#define fc_host_port_type(x)	\
	(((struct fc_host_attrs *)(x)->shost_data)->port_type)
#define fc_host_port_state(x)	\
	(((struct fc_host_attrs *)(x)->shost_data)->port_state)
#define fc_host_active_fc4s(x)	\
	(((struct fc_host_attrs *)(x)->shost_data)->active_fc4s)
#define fc_host_speed(x)	\
	(((struct fc_host_attrs *)(x)->shost_data)->speed)
#define fc_host_fabric_name(x)	\
	(((struct fc_host_attrs *)(x)->shost_data)->fabric_name)
#define fc_host_symbolic_name(x)	\
	(((struct fc_host_attrs *)(x)->shost_data)->symbolic_name)
#define fc_host_system_hostname(x)	\
	(((struct fc_host_attrs *)(x)->shost_data)->system_hostname)
#define fc_host_tgtid_bind_type(x) \
	(((struct fc_host_attrs *)(x)->shost_data)->tgtid_bind_type)
#define fc_host_rports(x) \
	(((struct fc_host_attrs *)(x)->shost_data)->rports)
#define fc_host_rport_bindings(x) \
	(((struct fc_host_attrs *)(x)->shost_data)->rport_bindings)
#define fc_host_vports(x) \
	(((struct fc_host_attrs *)(x)->shost_data)->vports)
#define fc_host_next_rport_number(x) \
	(((struct fc_host_attrs *)(x)->shost_data)->next_rport_number)
#define fc_host_next_target_id(x) \
	(((struct fc_host_attrs *)(x)->shost_data)->next_target_id)
#define fc_host_next_vport_number(x) \
	(((struct fc_host_attrs *)(x)->shost_data)->next_vport_number)
#define fc_host_npiv_vports_inuse(x)	\
	(((struct fc_host_attrs *)(x)->shost_data)->npiv_vports_inuse)
#define fc_host_work_q_name(x) \
	(((struct fc_host_attrs *)(x)->shost_data)->work_q_name)
#define fc_host_work_q(x) \
	(((struct fc_host_attrs *)(x)->shost_data)->work_q)
#define fc_host_devloss_work_q_name(x) \
	(((struct fc_host_attrs *)(x)->shost_data)->devloss_work_q_name)
#define fc_host_devloss_work_q(x) \
	(((struct fc_host_attrs *)(x)->shost_data)->devloss_work_q)
#define fc_host_dev_loss_tmo(x) \
	(((struct fc_host_attrs *)(x)->shost_data)->dev_loss_tmo)

/* The functions by which the transport class and the driver communicate */
struct fc_function_template {
	void    (*get_rport_dev_loss_tmo)(struct fc_rport *);
	void	(*set_rport_dev_loss_tmo)(struct fc_rport *, u32);

	void	(*get_starget_node_name)(struct scsi_target *);
	void	(*get_starget_port_name)(struct scsi_target *);
	void 	(*get_starget_port_id)(struct scsi_target *);

	void 	(*get_host_port_id)(struct Scsi_Host *);
	void	(*get_host_port_type)(struct Scsi_Host *);
	void	(*get_host_port_state)(struct Scsi_Host *);
	void	(*get_host_active_fc4s)(struct Scsi_Host *);
	void	(*get_host_speed)(struct Scsi_Host *);
	void	(*get_host_fabric_name)(struct Scsi_Host *);
	void	(*get_host_symbolic_name)(struct Scsi_Host *);
	void	(*set_host_system_hostname)(struct Scsi_Host *);

	struct fc_host_statistics * (*get_fc_host_stats)(struct Scsi_Host *);
	void	(*reset_fc_host_stats)(struct Scsi_Host *);

	int	(*issue_fc_host_lip)(struct Scsi_Host *);

	void    (*dev_loss_tmo_callbk)(struct fc_rport *);
	void	(*terminate_rport_io)(struct fc_rport *);

	void	(*set_vport_symbolic_name)(struct fc_vport *);
	int  	(*vport_create)(struct fc_vport *, bool);
	int	(*vport_disable)(struct fc_vport *, bool);
	int  	(*vport_delete)(struct fc_vport *);

	/* bsg support */
	int	(*bsg_request)(struct bsg_job *);
	int	(*bsg_timeout)(struct bsg_job *);

	/* allocation lengths for host-specific data */
	u32	 			dd_fcrport_size;
	u32	 			dd_fcvport_size;
	u32				dd_bsg_size;

	/*
	 * The driver sets these to tell the transport class it
	 * wants the attributes displayed in sysfs.  If the show_ flag
	 * is not set, the attribute will be private to the transport
	 * class
	 */

	/* remote port fixed attributes */
	unsigned long	show_rport_maxframe_size:1;
	unsigned long	show_rport_supported_classes:1;
	unsigned long   show_rport_dev_loss_tmo:1;

	/*
	 * target dynamic attributes
	 * These should all be "1" if the driver uses the remote port
	 * add/delete functions (so attributes reflect rport values).
	 */
	unsigned long	show_starget_node_name:1;
	unsigned long	show_starget_port_name:1;
	unsigned long	show_starget_port_id:1;

	/* host fixed attributes */
	unsigned long	show_host_node_name:1;
	unsigned long	show_host_port_name:1;
	unsigned long	show_host_permanent_port_name:1;
	unsigned long	show_host_supported_classes:1;
	unsigned long	show_host_supported_fc4s:1;
	unsigned long	show_host_supported_speeds:1;
	unsigned long	show_host_maxframe_size:1;
	unsigned long	show_host_serial_number:1;
	unsigned long	show_host_manufacturer:1;
	unsigned long	show_host_model:1;
	unsigned long	show_host_model_description:1;
	unsigned long	show_host_hardware_version:1;
	unsigned long	show_host_driver_version:1;
	unsigned long	show_host_firmware_version:1;
	unsigned long	show_host_optionrom_version:1;
	/* host dynamic attributes */
	unsigned long	show_host_port_id:1;
	unsigned long	show_host_port_type:1;
	unsigned long	show_host_port_state:1;
	unsigned long	show_host_active_fc4s:1;
	unsigned long	show_host_speed:1;
	unsigned long	show_host_fabric_name:1;
	unsigned long	show_host_symbolic_name:1;
	unsigned long	show_host_system_hostname:1;

	unsigned long	disable_target_scan:1;
};


/**
 * fc_remote_port_chkready - called to validate the remote port state
 *   prior to initiating io to the port.
 *
 * Returns a scsi result code that can be returned by the LLDD.
 *
 * @rport:	remote port to be checked
 **/
static inline int
fc_remote_port_chkready(struct fc_rport *rport)
{
	int result;

	switch (rport->port_state) {
	case FC_PORTSTATE_ONLINE:
		if (rport->roles & FC_PORT_ROLE_FCP_TARGET)
			result = 0;
		else if (rport->flags & FC_RPORT_DEVLOSS_PENDING)
			result = DID_IMM_RETRY << 16;
		else
			result = DID_NO_CONNECT << 16;
		break;
	case FC_PORTSTATE_BLOCKED:
		if (rport->flags & FC_RPORT_FAST_FAIL_TIMEDOUT)
			result = DID_TRANSPORT_FAILFAST << 16;
		else
			result = DID_IMM_RETRY << 16;
		break;
	default:
		result = DID_NO_CONNECT << 16;
		break;
	}
	return result;
}

static inline u64 wwn_to_u64(const u8 *wwn)
{
	return get_unaligned_be64(wwn);
}

static inline void u64_to_wwn(u64 inm, u8 *wwn)
{
	put_unaligned_be64(inm, wwn);
}

/**
 * fc_vport_set_state() - called to set a vport's state. Saves the old state,
 *   excepting the transitory states of initializing and sending the ELS
 *   traffic to instantiate the vport on the link.
 *
 * Assumes the driver has surrounded this with the proper locking to ensure
 * a coherent state change.
 *
 * @vport:	virtual port whose state is changing
 * @new_state:  new state
 **/
static inline void
fc_vport_set_state(struct fc_vport *vport, enum fc_vport_state new_state)
{
	if ((new_state != FC_VPORT_UNKNOWN) &&
	    (new_state != FC_VPORT_INITIALIZING))
		vport->vport_last_state = vport->vport_state;
	vport->vport_state = new_state;
}

struct scsi_transport_template *fc_attach_transport(
			struct fc_function_template *);
void fc_release_transport(struct scsi_transport_template *);
void fc_remove_host(struct Scsi_Host *);
struct fc_rport *fc_remote_port_add(struct Scsi_Host *shost,
			int channel, struct fc_rport_identifiers  *ids);
void fc_remote_port_delete(struct fc_rport  *rport);
void fc_remote_port_rolechg(struct fc_rport  *rport, u32 roles);
int scsi_is_fc_rport(const struct device *);
u32 fc_get_event_number(void);
void fc_host_post_event(struct Scsi_Host *shost, u32 event_number,
		enum fc_host_event_code event_code, u32 event_data);
void fc_host_post_vendor_event(struct Scsi_Host *shost, u32 event_number,
		u32 data_len, char *data_buf, u64 vendor_id);
void fc_host_post_fc_event(struct Scsi_Host *shost, u32 event_number,
		enum fc_host_event_code event_code,
		u32 data_len, char *data_buf, u64 vendor_id);
	/* Note: when specifying vendor_id to fc_host_post_vendor_event()
	 *   or fc_host_post_fc_event(), be sure to read the Vendor Type
	 *   and ID formatting requirements specified in scsi_netlink.h
	 * Note: when calling fc_host_post_fc_event(), vendor_id may be
	 *   specified as 0.
	 */
void fc_host_fpin_rcv(struct Scsi_Host *shost, u32 fpin_len, char *fpin_buf);
struct fc_vport *fc_vport_create(struct Scsi_Host *shost, int channel,
		struct fc_vport_identifiers *);
int fc_vport_terminate(struct fc_vport *vport);
int fc_block_rport(struct fc_rport *rport);
int fc_block_scsi_eh(struct scsi_cmnd *cmnd);
enum blk_eh_timer_return fc_eh_timed_out(struct scsi_cmnd *scmd);

static inline struct Scsi_Host *fc_bsg_to_shost(struct bsg_job *job)
{
	if (scsi_is_host_device(job->dev))
		return dev_to_shost(job->dev);
	return rport_to_shost(dev_to_rport(job->dev));
}

static inline struct fc_rport *fc_bsg_to_rport(struct bsg_job *job)
{
	if (scsi_is_fc_rport(job->dev))
		return dev_to_rport(job->dev);
	return NULL;
}

#endif /* SCSI_TRANSPORT_FC_H */<|MERGE_RESOLUTION|>--- conflicted
+++ resolved
@@ -3,12 +3,6 @@
  *  FiberChannel transport specific attributes exported to sysfs.
  *
  *  Copyright (c) 2003 Silicon Graphics, Inc.  All rights reserved.
-<<<<<<< HEAD
- *
- *  ========
- *
-=======
->>>>>>> 4ff96fb5
  *  Copyright (C) 2004-2007   James Smart, Emulex Corporation
  *    Rewrite for host, target, device, and remote port attributes,
  *    statistics, and service functions...
