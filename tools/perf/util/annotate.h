--- conflicted
+++ resolved
@@ -170,11 +170,7 @@
 
 int symbol__disassemble(struct symbol *sym, struct map *map,
 			const char *arch_name, size_t privsize,
-<<<<<<< HEAD
-			struct arch **parch);
-=======
 			struct arch **parch, char *cpuid);
->>>>>>> bb176f67
 
 enum symbol_disassemble_errno {
 	SYMBOL_ANNOTATE_ERRNO__SUCCESS		= 0,
