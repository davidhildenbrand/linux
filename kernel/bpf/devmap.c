--- conflicted
+++ resolved
@@ -267,34 +267,12 @@
 void __dev_map_flush(struct bpf_map *map)
 {
 	struct bpf_dtab *dtab = container_of(map, struct bpf_dtab, map);
-<<<<<<< HEAD
-	unsigned long *bitmap = this_cpu_ptr(dtab->flush_needed);
-	u32 bit;
-
-	rcu_read_lock();
-	for_each_set_bit(bit, bitmap, map->max_entries) {
-		struct bpf_dtab_netdev *dev = READ_ONCE(dtab->netdev_map[bit]);
-		struct xdp_bulk_queue *bq;
-
-		/* This is possible if the dev entry is removed by user space
-		 * between xdp redirect and flush op.
-		 */
-		if (unlikely(!dev))
-			continue;
-
-		bq = this_cpu_ptr(dev->bulkq);
-		bq_xmit_all(dev, bq, XDP_XMIT_FLUSH, true);
-
-		__clear_bit(bit, bitmap);
-	}
-=======
 	struct list_head *flush_list = this_cpu_ptr(dtab->flush_list);
 	struct xdp_bulk_queue *bq, *tmp;
 
 	rcu_read_lock();
 	list_for_each_entry_safe(bq, tmp, flush_list, flush_node)
 		bq_xmit_all(bq, XDP_XMIT_FLUSH, true);
->>>>>>> 6fb08f1a
 	rcu_read_unlock();
 }
 
