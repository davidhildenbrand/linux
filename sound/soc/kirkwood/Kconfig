--- conflicted
+++ resolved
@@ -1,11 +1,6 @@
 config SND_KIRKWOOD_SOC
-<<<<<<< HEAD
-	tristate "SoC Audio for the Marvell Kirkwood chip"
-	depends on ARCH_KIRKWOOD || COMPILE_TEST
-=======
 	tristate "SoC Audio for the Marvell Kirkwood and Dove chips"
 	depends on ARCH_KIRKWOOD || ARCH_DOVE || COMPILE_TEST
->>>>>>> 4345adf9
 	help
 	  Say Y or M if you want to add support for codecs attached to
 	  the Kirkwood I2S interface. You will also need to select the
