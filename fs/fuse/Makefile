--- conflicted
+++ resolved
@@ -5,11 +5,7 @@
 
 obj-$(CONFIG_FUSE_FS) += fuse.o
 obj-$(CONFIG_CUSE) += cuse.o
-<<<<<<< HEAD
-obj-$(CONFIG_VIRTIO_FS) += virtio_fs.o
-=======
 obj-$(CONFIG_VIRTIO_FS) += virtiofs.o
->>>>>>> 1cb0d2ae
 
 fuse-objs := dev.o dir.o file.o inode.o control.o xattr.o acl.o readdir.o
 virtiofs-y += virtio_fs.o