--- conflicted
+++ resolved
@@ -233,11 +233,7 @@
 	return err;
 }
 
-<<<<<<< HEAD
-static struct ovl_fh *ovl_encode_fh(struct dentry *lower, uuid_t *uuid)
-=======
 struct ovl_fh *ovl_encode_fh(struct dentry *lower, bool is_upper)
->>>>>>> f4439de1
 {
 	struct ovl_fh *fh;
 	int fh_type, fh_len, dwords;
@@ -296,10 +292,6 @@
 static int ovl_set_origin(struct dentry *dentry, struct dentry *lower,
 			  struct dentry *upper)
 {
-<<<<<<< HEAD
-	struct super_block *sb = lower->d_sb;
-=======
->>>>>>> f4439de1
 	const struct ovl_fh *fh = NULL;
 	int err;
 
@@ -308,14 +300,8 @@
 	 * so we can use the overlay.origin xattr to distignuish between a copy
 	 * up and a pure upper inode.
 	 */
-<<<<<<< HEAD
-	if (sb->s_export_op && sb->s_export_op->fh_to_dentry &&
-	    !uuid_is_null(&sb->s_uuid)) {
-		fh = ovl_encode_fh(lower, &sb->s_uuid);
-=======
 	if (ovl_can_decode_fh(lower->d_sb)) {
 		fh = ovl_encode_fh(lower, false);
->>>>>>> f4439de1
 		if (IS_ERR(fh))
 			return PTR_ERR(fh);
 	}
