/* SPDX-License-Identifier: GPL-2.0-only */
/*
 * Copyright (C) 2015 Regents of the University of California
 */

#ifndef _ASM_RISCV_SBI_H
#define _ASM_RISCV_SBI_H

#include <linux/types.h>

#ifdef CONFIG_RISCV_SBI
#define SBI_SET_TIMER 0
#define SBI_CONSOLE_PUTCHAR 1
#define SBI_CONSOLE_GETCHAR 2
#define SBI_CLEAR_IPI 3
#define SBI_SEND_IPI 4
#define SBI_REMOTE_FENCE_I 5
#define SBI_REMOTE_SFENCE_VMA 6
#define SBI_REMOTE_SFENCE_VMA_ASID 7
#define SBI_SHUTDOWN 8

#define SBI_CALL(which, arg0, arg1, arg2, arg3) ({		\
	register uintptr_t a0 asm ("a0") = (uintptr_t)(arg0);	\
	register uintptr_t a1 asm ("a1") = (uintptr_t)(arg1);	\
	register uintptr_t a2 asm ("a2") = (uintptr_t)(arg2);	\
	register uintptr_t a3 asm ("a3") = (uintptr_t)(arg3);	\
	register uintptr_t a7 asm ("a7") = (uintptr_t)(which);	\
	asm volatile ("ecall"					\
		      : "+r" (a0)				\
		      : "r" (a1), "r" (a2), "r" (a3), "r" (a7)	\
		      : "memory");				\
	a0;							\
})

/* Lazy implementations until SBI is finalized */
#define SBI_CALL_0(which) SBI_CALL(which, 0, 0, 0, 0)
#define SBI_CALL_1(which, arg0) SBI_CALL(which, arg0, 0, 0, 0)
#define SBI_CALL_2(which, arg0, arg1) SBI_CALL(which, arg0, arg1, 0, 0)
#define SBI_CALL_3(which, arg0, arg1, arg2) \
		SBI_CALL(which, arg0, arg1, arg2, 0)
#define SBI_CALL_4(which, arg0, arg1, arg2, arg3) \
		SBI_CALL(which, arg0, arg1, arg2, arg3)

static inline void sbi_console_putchar(int ch)
{
	SBI_CALL_1(SBI_CONSOLE_PUTCHAR, ch);
}

static inline int sbi_console_getchar(void)
{
	return SBI_CALL_0(SBI_CONSOLE_GETCHAR);
}

static inline void sbi_set_timer(uint64_t stime_value)
{
#if __riscv_xlen == 32
	SBI_CALL_2(SBI_SET_TIMER, stime_value, stime_value >> 32);
#else
	SBI_CALL_1(SBI_SET_TIMER, stime_value);
#endif
}

static inline void sbi_shutdown(void)
{
	SBI_CALL_0(SBI_SHUTDOWN);
}

static inline void sbi_clear_ipi(void)
{
	SBI_CALL_0(SBI_CLEAR_IPI);
}

static inline void sbi_send_ipi(const unsigned long *hart_mask)
{
	SBI_CALL_1(SBI_SEND_IPI, hart_mask);
}

static inline void sbi_remote_fence_i(const unsigned long *hart_mask)
{
	SBI_CALL_1(SBI_REMOTE_FENCE_I, hart_mask);
}

static inline void sbi_remote_sfence_vma(const unsigned long *hart_mask,
					 unsigned long start,
					 unsigned long size)
{
	SBI_CALL_3(SBI_REMOTE_SFENCE_VMA, hart_mask, start, size);
}

static inline void sbi_remote_sfence_vma_asid(const unsigned long *hart_mask,
					      unsigned long start,
					      unsigned long size,
					      unsigned long asid)
{
	SBI_CALL_4(SBI_REMOTE_SFENCE_VMA_ASID, hart_mask, start, size, asid);
}
<<<<<<< HEAD

=======
#else /* CONFIG_RISCV_SBI */
/* stubs for code that is only reachable under IS_ENABLED(CONFIG_RISCV_SBI): */
void sbi_set_timer(uint64_t stime_value);
void sbi_clear_ipi(void);
void sbi_send_ipi(const unsigned long *hart_mask);
void sbi_remote_fence_i(const unsigned long *hart_mask);
#endif /* CONFIG_RISCV_SBI */
>>>>>>> 405fe7aa
#endif /* _ASM_RISCV_SBI_H */<|MERGE_RESOLUTION|>--- conflicted
+++ resolved
@@ -94,9 +94,6 @@
 {
 	SBI_CALL_4(SBI_REMOTE_SFENCE_VMA_ASID, hart_mask, start, size, asid);
 }
-<<<<<<< HEAD
-
-=======
 #else /* CONFIG_RISCV_SBI */
 /* stubs for code that is only reachable under IS_ENABLED(CONFIG_RISCV_SBI): */
 void sbi_set_timer(uint64_t stime_value);
@@ -104,5 +101,4 @@
 void sbi_send_ipi(const unsigned long *hart_mask);
 void sbi_remote_fence_i(const unsigned long *hart_mask);
 #endif /* CONFIG_RISCV_SBI */
->>>>>>> 405fe7aa
 #endif /* _ASM_RISCV_SBI_H */