--- conflicted
+++ resolved
@@ -21,7 +21,15 @@
 #include <linux/of.h>
 #include <linux/of_address.h>
 
-<<<<<<< HEAD
+#include "fuse.h"
+#include "pm.h"
+#include "pmc.h"
+#include "sleep.h"
+
+#define TEGRA_POWER_EFFECT_LP0		(1 << 14)  /* LP0 when CPU pwr gated */
+#define TEGRA_POWER_CPU_PWRREQ_POLARITY	(1 << 15)  /* CPU pwr req polarity */
+#define TEGRA_POWER_CPU_PWRREQ_OE	(1 << 16)  /* CPU pwr req enable */
+
 #define PMC_CTRL			0x0
 #define PMC_CTRL_INTR_LOW		(1 << 17)
 #define PMC_PWRGATE_TOGGLE		0x30
@@ -29,27 +37,9 @@
 #define PMC_REMOVE_CLAMPING		0x34
 #define PMC_PWRGATE_STATUS		0x38
 
-=======
-#include "fuse.h"
-#include "pm.h"
-#include "pmc.h"
-#include "sleep.h"
-
-#define TEGRA_POWER_EFFECT_LP0		(1 << 14)  /* LP0 when CPU pwr gated */
-#define TEGRA_POWER_CPU_PWRREQ_POLARITY	(1 << 15)  /* CPU pwr req polarity */
-#define TEGRA_POWER_CPU_PWRREQ_OE	(1 << 16)  /* CPU pwr req enable */
-
-#define PMC_CTRL			0x0
-#define PMC_CTRL_INTR_LOW		(1 << 17)
-#define PMC_PWRGATE_TOGGLE		0x30
-#define PMC_PWRGATE_TOGGLE_START	(1 << 8)
-#define PMC_REMOVE_CLAMPING		0x34
-#define PMC_PWRGATE_STATUS		0x38
-
 #define PMC_CPUPWRGOOD_TIMER	0xc8
 #define PMC_CPUPWROFF_TIMER	0xcc
 
->>>>>>> e0d20b69
 #define TEGRA_POWERGATE_PCIE	3
 #define TEGRA_POWERGATE_VDEC	4
 #define TEGRA_POWERGATE_CPU1	9
@@ -66,8 +56,6 @@
 
 static void __iomem *tegra_pmc_base;
 static bool tegra_pmc_invert_interrupt;
-<<<<<<< HEAD
-=======
 static struct clk *tegra_pclk;
 
 struct pmc_pm_data {
@@ -85,7 +73,6 @@
 	enum tegra_suspend_mode suspend_mode;
 };
 static struct pmc_pm_data pmc_pm_data;
->>>>>>> e0d20b69
 
 static inline u32 tegra_pmc_readl(u32 reg)
 {
@@ -154,30 +141,6 @@
 	if (id < 0)
 		return false;
 	return tegra_pmc_powergate_is_powered(id);
-<<<<<<< HEAD
-}
-
-int tegra_pmc_cpu_power_on(int cpuid)
-{
-	int id;
-
-	id = tegra_pmc_get_cpu_powerdomain_id(cpuid);
-	if (id < 0)
-		return id;
-	return tegra_pmc_powergate_set(id, true);
-}
-
-int tegra_pmc_cpu_remove_clamping(int cpuid)
-{
-	int id;
-
-	id = tegra_pmc_get_cpu_powerdomain_id(cpuid);
-	if (id < 0)
-		return id;
-	return tegra_pmc_powergate_remove_clamping(id);
-}
-
-=======
 }
 
 int tegra_pmc_cpu_power_on(int cpuid)
@@ -264,7 +227,6 @@
 }
 #endif
 
->>>>>>> e0d20b69
 static const struct of_device_id matches[] __initconst = {
 	{ .compatible = "nvidia,tegra114-pmc" },
 	{ .compatible = "nvidia,tegra30-pmc" },
@@ -275,29 +237,15 @@
 static void tegra_pmc_parse_dt(void)
 {
 	struct device_node *np;
-<<<<<<< HEAD
-=======
 	u32 prop;
 	enum tegra_suspend_mode suspend_mode;
 	u32 core_good_time[2] = {0, 0};
 	u32 lp0_vec[2] = {0, 0};
->>>>>>> e0d20b69
 
 	np = of_find_matching_node(NULL, matches);
 	BUG_ON(!np);
 
 	tegra_pmc_base = of_iomap(np, 0);
-<<<<<<< HEAD
-
-	tegra_pmc_invert_interrupt = of_property_read_bool(np,
-				     "nvidia,invert-interrupt");
-}
-
-void __init tegra_pmc_init(void)
-{
-	u32 val;
-
-=======
 
 	tegra_pmc_invert_interrupt = of_property_read_bool(np,
 				     "nvidia,invert-interrupt");
@@ -371,7 +319,6 @@
 {
 	u32 val;
 
->>>>>>> e0d20b69
 	tegra_pmc_parse_dt();
 
 	val = tegra_pmc_readl(PMC_CTRL);
