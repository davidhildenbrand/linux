// SPDX-License-Identifier: GPL-2.0
/*
 *	Copyright (C) 1992, 1998 Linus Torvalds, Ingo Molnar
 *
 * This file contains the lowest level x86_64-specific interrupt
 * entry and irq statistics code. All the remaining irq logic is
 * done by the generic kernel/irq/ code and in the
 * x86_64-specific irq controller code. (e.g. i8259.c and
 * io_apic.c.)
 */

#include <linux/kernel_stat.h>
#include <linux/interrupt.h>
#include <linux/irq.h>
#include <linux/seq_file.h>
#include <linux/delay.h>
#include <linux/ftrace.h>
#include <linux/uaccess.h>
#include <linux/smp.h>
#include <linux/sched/task_stack.h>

#include <asm/cpu_entry_area.h>
#include <asm/io_apic.h>
#include <asm/apic.h>

DEFINE_PER_CPU_PAGE_ALIGNED(struct irq_stack, irq_stack_backing_store) __visible;
DECLARE_INIT_PER_CPU(irq_stack_backing_store);

bool handle_irq(struct irq_desc *desc, struct pt_regs *regs)
{
	if (IS_ERR_OR_NULL(desc))
		return false;

	generic_handle_irq_desc(desc);
	return true;
}

#ifdef CONFIG_VMAP_STACK
/*
 * VMAP the backing store with guard pages
 */
static int map_irq_stack(unsigned int cpu)
{
	char *stack = (char *)per_cpu_ptr(&irq_stack_backing_store, cpu);
	struct page *pages[IRQ_STACK_SIZE / PAGE_SIZE];
	void *va;
	int i;

	for (i = 0; i < IRQ_STACK_SIZE / PAGE_SIZE; i++) {
		phys_addr_t pa = per_cpu_ptr_to_phys(stack + (i << PAGE_SHIFT));

		pages[i] = pfn_to_page(pa >> PAGE_SHIFT);
	}

<<<<<<< HEAD
	WARN_ONCE(1, "do_IRQ(): %s has overflown the kernel stack (cur:%Lx,sp:%lx,irq stk top-bottom:%Lx-%Lx,exception stk top-bottom:%Lx-%Lx,ip:%pS)\n",
		current->comm, curbase, regs->sp,
		irq_stack_top, irq_stack_bottom,
		estack_top, estack_bottom, (void *)regs->ip);
=======
	va = vmap(pages, IRQ_STACK_SIZE / PAGE_SIZE, GFP_KERNEL, PAGE_KERNEL);
	if (!va)
		return -ENOMEM;
>>>>>>> 2ac5a3bf

	per_cpu(hardirq_stack_ptr, cpu) = va + IRQ_STACK_SIZE;
	return 0;
}
#else
/*
 * If VMAP stacks are disabled due to KASAN, just use the per cpu
 * backing store without guard pages.
 */
static int map_irq_stack(unsigned int cpu)
{
	void *va = per_cpu_ptr(&irq_stack_backing_store, cpu);

	per_cpu(hardirq_stack_ptr, cpu) = va + IRQ_STACK_SIZE;
	return 0;
}
#endif

int irq_init_percpu_irqstack(unsigned int cpu)
{
	if (per_cpu(hardirq_stack_ptr, cpu))
		return 0;
	return map_irq_stack(cpu);
}<|MERGE_RESOLUTION|>--- conflicted
+++ resolved
@@ -52,16 +52,9 @@
 		pages[i] = pfn_to_page(pa >> PAGE_SHIFT);
 	}
 
-<<<<<<< HEAD
-	WARN_ONCE(1, "do_IRQ(): %s has overflown the kernel stack (cur:%Lx,sp:%lx,irq stk top-bottom:%Lx-%Lx,exception stk top-bottom:%Lx-%Lx,ip:%pS)\n",
-		current->comm, curbase, regs->sp,
-		irq_stack_top, irq_stack_bottom,
-		estack_top, estack_bottom, (void *)regs->ip);
-=======
 	va = vmap(pages, IRQ_STACK_SIZE / PAGE_SIZE, GFP_KERNEL, PAGE_KERNEL);
 	if (!va)
 		return -ENOMEM;
->>>>>>> 2ac5a3bf
 
 	per_cpu(hardirq_stack_ptr, cpu) = va + IRQ_STACK_SIZE;
 	return 0;
