# SPDX-License-Identifier: GPL-2.0-only
menuconfig REGULATOR
	bool "Voltage and Current Regulator Support"
	help
	  Generic Voltage and Current Regulator support.

	  This framework is designed to provide a generic interface to voltage
	  and current regulators within the Linux kernel. It's intended to
	  provide voltage and current control to client or consumer drivers and
	  also provide status information to user space applications through a
	  sysfs interface.

	  The intention is to allow systems to dynamically control regulator
	  output in order to save power and prolong battery life. This applies
	  to both voltage regulators (where voltage output is controllable) and
	  current sinks (where current output is controllable).

	  This framework safely compiles out if not selected so that client
	  drivers can still be used in systems with no software controllable
	  regulators.

	  If unsure, say no.


if REGULATOR

config REGULATOR_DEBUG
	bool "Regulator debug support"
	help
	  Say yes here to enable debugging support.

config REGULATOR_FIXED_VOLTAGE
	tristate "Fixed voltage regulator support"
	help
	  This driver provides support for fixed voltage regulators,
	  useful for systems which use a combination of software
	  managed regulators and simple non-configurable regulators.

config REGULATOR_VIRTUAL_CONSUMER
	tristate "Virtual regulator consumer support"
	help
	  This driver provides a virtual consumer for the voltage and
	  current regulator API which provides sysfs controls for
	  configuring the supplies requested.  This is mainly useful
	  for test purposes.

	  If unsure, say no.

config REGULATOR_USERSPACE_CONSUMER
	tristate "Userspace regulator consumer support"
	help
	  There are some classes of devices that are controlled entirely
	  from user space. Userspace consumer driver provides ability to
	  control power supplies for such devices.

	  If unsure, say no.

config REGULATOR_88PG86X
	tristate "Marvell 88PG86X voltage regulators"
	depends on I2C
	select REGMAP_I2C
	help
	  This driver supports Marvell 88PG867 and 88PG868 voltage regulators.
	  They provide two I2C-controlled DC/DC step-down converters with
	  sleep mode and separate enable pins.

config REGULATOR_88PM800
	tristate "Marvell 88PM800 Power regulators"
	depends on MFD_88PM800
	help
	  This driver supports Marvell 88PM800 voltage regulator chips.
	  It delivers digitally programmable output,
	  the voltage is programmed via I2C interface.
	  It's suitable to support PXA988 chips to control VCC_MAIN and
	  various voltages.

config REGULATOR_88PM8607
	tristate "Marvell 88PM8607 Power regulators"
	depends on MFD_88PM860X=y
	help
	  This driver supports 88PM8607 voltage regulator chips.

config REGULATOR_ACT8865
	tristate "Active-semi act8865 voltage regulator"
	depends on I2C
	depends on POWER_SUPPLY
	select REGMAP_I2C
	help
	  This driver controls a active-semi act8865 voltage output
	  regulator via I2C bus.

config REGULATOR_ACT8945A
	tristate "Active-semi ACT8945A voltage regulator"
	depends on MFD_ACT8945A
	help
	  This driver controls a active-semi ACT8945A voltage regulator
	  via I2C bus. The ACT8945A features three step-down DC/DC converters
	  and four low-dropout linear regulators, along with a ActivePath
	  battery charger.

config REGULATOR_AD5398
	tristate "Analog Devices AD5398/AD5821 regulators"
	depends on I2C
	help
	  This driver supports AD5398 and AD5821 current regulator chips.
	  If building into module, its name is ad5398.ko.

config REGULATOR_ANATOP
	tristate "Freescale i.MX on-chip ANATOP LDO regulators"
	depends on ARCH_MXC || COMPILE_TEST
	depends on MFD_SYSCON
	help
	  Say y here to support Freescale i.MX on-chip ANATOP LDOs
	  regulators. It is recommended that this option be
	  enabled on i.MX6 platform.

config REGULATOR_AAT2870
	tristate "AnalogicTech AAT2870 Regulators"
	depends on MFD_AAT2870_CORE
	help
	  If you have a AnalogicTech AAT2870 say Y to enable the
	  regulator driver.

config REGULATOR_AB3100
	tristate "ST-Ericsson AB3100 Regulator functions"
	depends on AB3100_CORE
	default y if AB3100_CORE
	help
	 These regulators correspond to functionality in the
	 AB3100 analog baseband dealing with power regulators
	 for the system.

config REGULATOR_AB8500
	bool "ST-Ericsson AB8500 Power Regulators"
	depends on AB8500_CORE
	help
	  This driver supports the regulators found on the ST-Ericsson mixed
	  signal AB8500 PMIC

config REGULATOR_ARIZONA_LDO1
	tristate "Cirrus Madera and Wolfson Arizona class devices LDO1"
	depends on MFD_ARIZONA || MFD_MADERA
	depends on SND_SOC
	help
	  Support for the LDO1 regulators found on Cirrus Logic Madera codecs
	  and Wolfson Microelectronic Arizona codecs.

config REGULATOR_ARIZONA_MICSUPP
	tristate "Cirrus Madera and Wolfson Arizona class devices MICSUPP"
	depends on MFD_ARIZONA || MFD_MADERA
	depends on SND_SOC
	help
	  Support for the MICSUPP regulators found on Cirrus Logic Madera codecs
	  and Wolfson Microelectronic Arizona codecs
	  devices.

config REGULATOR_AS3711
	tristate "AS3711 PMIC"
	depends on MFD_AS3711
	help
	  This driver provides support for the voltage regulators on the
	  AS3711 PMIC

config REGULATOR_AS3722
	tristate "AMS AS3722 PMIC Regulators"
	depends on MFD_AS3722
	help
	  This driver provides support for the voltage regulators on the
	  AS3722 PMIC. This will enable support for all the software
	  controllable DCDC/LDO regulators.

config REGULATOR_AXP20X
	tristate "X-POWERS AXP20X PMIC Regulators"
	depends on MFD_AXP20X
	help
	  This driver provides support for the voltage regulators on the
	  AXP20X PMIC.

config REGULATOR_BCM590XX
	tristate "Broadcom BCM590xx PMU Regulators"
	depends on MFD_BCM590XX
	help
	  This driver provides support for the voltage regulators on the
	  BCM590xx PMUs. This will enable support for the software
	  controllable LDO/Switching regulators.

config REGULATOR_BD70528
	tristate "ROHM BD70528 Power Regulator"
	depends on MFD_ROHM_BD70528
	help
	  This driver supports voltage regulators on ROHM BD70528 PMIC.
	  This will enable support for the software controllable buck
	  and LDO regulators.

	  This driver can also be built as a module. If so, the module
	  will be called bd70528-regulator.

config REGULATOR_BD71828
	tristate "ROHM BD71828 Power Regulator"
	depends on MFD_ROHM_BD71828
	select REGULATOR_ROHM
	help
	  This driver supports voltage regulators on ROHM BD71828 PMIC.
	  This will enable support for the software controllable buck
	  and LDO regulators.

	  This driver can also be built as a module. If so, the module
	  will be called bd71828-regulator.

config REGULATOR_BD718XX
	tristate "ROHM BD71837 Power Regulator"
	depends on MFD_ROHM_BD718XX
	select REGULATOR_ROHM
	help
	  This driver supports voltage regulators on ROHM BD71837 PMIC.
	  This will enable support for the software controllable buck
	  and LDO regulators.

	  This driver can also be built as a module. If so, the module
	  will be called bd718x7-regulator.

config REGULATOR_BD9571MWV
	tristate "ROHM BD9571MWV Regulators"
	depends on MFD_BD9571MWV
	help
	  This driver provides support for the voltage regulators on the
	  ROHM BD9571MWV PMIC. This will enable support for the software
	  controllable regulator and voltage sampling units.

	  This driver can also be built as a module. If so, the module
	  will be called bd9571mwv-regulator.

config REGULATOR_CPCAP
	tristate "Motorola CPCAP regulator"
	depends on MFD_CPCAP
	help
	  Say y here for CPCAP regulator found on some Motorola phones
	  and tablets such as Droid 4.

config REGULATOR_DA903X
	tristate "Dialog Semiconductor DA9030/DA9034 regulators"
	depends on PMIC_DA903X
	depends on !CC_IS_CLANG # https://bugs.llvm.org/show_bug.cgi?id=38789
	help
	  Say y here to support the BUCKs and LDOs regulators found on
	  Dialog Semiconductor DA9030/DA9034 PMIC.

config REGULATOR_DA9052
	tristate "Dialog Semiconductor DA9052/DA9053 regulators"
	depends on PMIC_DA9052
	help
	  This driver supports the voltage regulators of DA9052-BC and
	  DA9053-AA/Bx PMIC.

config REGULATOR_DA9055
	tristate "Dialog Semiconductor DA9055 regulators"
	depends on MFD_DA9055
	help
	  Say y here to support the BUCKs and LDOs regulators found on
	  Dialog Semiconductor DA9055 PMIC.

	  This driver can also be built as a module. If so, the module
	  will be called da9055-regulator.

config REGULATOR_DA9062
	tristate "Dialog Semiconductor DA9061/62 regulators"
	depends on MFD_DA9062
	help
	  Say y here to support the BUCKs and LDOs regulators found on
	  DA9061 and DA9062 PMICs.

	  This driver can also be built as a module. If so, the module
	  will be called da9062-regulator.

config REGULATOR_DA9063
	tristate "Dialog Semiconductor DA9063 regulators"
	depends on MFD_DA9063 && OF
	help
	  Say y here to support the BUCKs and LDOs regulators found on
	  DA9063 PMICs.

	  This driver can also be built as a module. If so, the module
	  will be called da9063-regulator.

config REGULATOR_DA9210
	tristate "Dialog Semiconductor DA9210 regulator"
	depends on I2C
	select REGMAP_I2C
	help
	  Say y here to support for the Dialog Semiconductor DA9210.
	  The DA9210 is a multi-phase synchronous step down
	  converter 12A DC-DC Buck controlled through an I2C
	  interface.

config REGULATOR_DA9211
	tristate "Dialog Semiconductor DA9211/DA9212/DA9213/DA9223/DA9214/DA9224/DA9215/DA9225 regulator"
	depends on I2C
	select REGMAP_I2C
	help
	  Say y here to support for the Dialog Semiconductor DA9211/DA9212
	  /DA9213/DA9214/DA9215.
	  The DA9211/DA9212/DA9213/DA9214/DA9215 is a multi-phase synchronous
	  step down converter 12A or 16A DC-DC Buck controlled through an I2C
	  interface.

config REGULATOR_DBX500_PRCMU
	bool

config REGULATOR_DB8500_PRCMU
	bool "ST-Ericsson DB8500 Voltage Domain Regulators"
	depends on MFD_DB8500_PRCMU
	select REGULATOR_DBX500_PRCMU
	help
	  This driver supports the voltage domain regulators controlled by the
	  DB8500 PRCMU

config REGULATOR_FAN53555
	tristate "Fairchild FAN53555 Regulator"
	depends on I2C
	select REGMAP_I2C
	help
	  This driver supports Fairchild FAN53555 Digitally Programmable
	  TinyBuck Regulator. The FAN53555 is a step-down switching voltage
	  regulator that delivers a digitally programmable output from an
	  input voltage supply of 2.5V to 5.5V. The output voltage is
	  programmed through an I2C interface.

config REGULATOR_GPIO
	tristate "GPIO regulator support"
	depends on GPIOLIB || COMPILE_TEST
	help
	  This driver provides support for regulators that can be
	  controlled via gpios.
	  It is capable of supporting current and voltage regulators
	  and the platform has to provide a mapping of GPIO-states
	  to target volts/amps.

config REGULATOR_HI6421
	tristate "HiSilicon Hi6421 PMIC voltage regulator support"
	depends on MFD_HI6421_PMIC && OF
	help
	  This driver provides support for the voltage regulators on the
	  HiSilicon Hi6421 PMU / Codec IC.
	  Hi6421 is a multi-function device which, on regulator part, provides
	  21 general purpose LDOs, 3 dedicated LDOs, and 5 BUCKs. All
	  of them come with support to either ECO (idle) or sleep mode.

config REGULATOR_HI6421V530
	tristate "HiSilicon Hi6421v530 PMIC voltage regulator support"
	depends on MFD_HI6421_PMIC && OF
	help
	  This driver provides support for the voltage regulators on
	  HiSilicon Hi6421v530 PMU / Codec IC.
	  Hi6421v530 is a multi-function device which, on regulator part,
	  provides 5 general purpose LDOs, and all of them come with support
	  to either ECO (idle) or sleep mode.

config REGULATOR_HI655X
	tristate "Hisilicon HI655X PMIC regulators support"
	depends on ARCH_HISI || COMPILE_TEST
	depends on MFD_HI655X_PMIC && OF
	help
	  This driver provides support for the voltage regulators of the
	  Hisilicon Hi655x PMIC device.

config REGULATOR_ISL9305
	tristate "Intersil ISL9305 regulator"
	depends on I2C
	select REGMAP_I2C
	help
	  This driver supports ISL9305 voltage regulator chip.

config REGULATOR_ISL6271A
	tristate "Intersil ISL6271A Power regulator"
	depends on I2C
	help
	  This driver supports ISL6271A voltage regulator chip.

config REGULATOR_LM363X
	tristate "TI LM363X voltage regulators"
	depends on MFD_TI_LMU
	help
	  This driver supports LM3631, LM3632 and LM36274 voltage regulators for
	  the LCD bias.
	  One boost output voltage is configurable and always on.
	  Other LDOs are used for the display module.

config REGULATOR_LOCHNAGAR
	tristate "Cirrus Logic Lochnagar regulator driver"
	depends on MFD_LOCHNAGAR
	help
	  This enables regulator support on the Cirrus Logic Lochnagar audio
	  development board.

config REGULATOR_LP3971
	tristate "National Semiconductors LP3971 PMIC regulator driver"
	depends on I2C
	help
	 Say Y here to support the voltage regulators and convertors
	 on National Semiconductors LP3971 PMIC

config REGULATOR_LP3972
	tristate "National Semiconductors LP3972 PMIC regulator driver"
	depends on I2C
	help
	 Say Y here to support the voltage regulators and convertors
	 on National Semiconductors LP3972 PMIC

config REGULATOR_LP872X
	tristate "TI/National Semiconductor LP8720/LP8725 voltage regulators"
	depends on I2C
	select REGMAP_I2C
	help
	  This driver supports LP8720/LP8725 PMIC

config REGULATOR_LP873X
	tristate "TI LP873X Power regulators"
	depends on MFD_TI_LP873X && OF
	help
	  This driver supports LP873X voltage regulator chips. LP873X
	  provides two step-down converters and two general-purpose LDO
	  voltage regulators. It supports software based voltage control
	  for different voltage domains

config REGULATOR_LP8755
	tristate "TI LP8755 High Performance PMU driver"
	depends on I2C
	select REGMAP_I2C
	help
	  This driver supports LP8755 High Performance PMU driver. This
	  chip contains six step-down DC/DC converters which can support
	  9 mode multiphase configuration.

config REGULATOR_LP87565
	tristate "TI LP87565 Power regulators"
	depends on MFD_TI_LP87565 && OF
	help
	  This driver supports LP87565 voltage regulator chips. LP87565
	  provides four step-down converters. It supports software based
	  voltage control for different voltage domains

config REGULATOR_LP8788
	tristate "TI LP8788 Power Regulators"
	depends on MFD_LP8788
	help
	  This driver supports LP8788 voltage regulator chip.

config REGULATOR_LTC3589
	tristate "LTC3589 8-output voltage regulator"
	depends on I2C
	select REGMAP_I2C
	help
	  This enables support for the LTC3589, LTC3589-1, and LTC3589-2
	  8-output regulators controlled via I2C.

config REGULATOR_LTC3676
	tristate "LTC3676 8-output voltage regulator"
	depends on I2C
	select REGMAP_I2C
	help
	  This enables support for the LTC3676
	  8-output regulators controlled via I2C.

config REGULATOR_MAX14577
	tristate "Maxim 14577/77836 regulator"
	depends on MFD_MAX14577
	help
	  This driver controls a Maxim MAX14577/77836 regulator via I2C bus.
	  The MAX14577 regulators include safeout LDO and charger current
	  regulator. The MAX77836 has two additional LDOs.

config REGULATOR_MAX1586
	tristate "Maxim 1586/1587 voltage regulator"
	depends on I2C
	help
	  This driver controls a Maxim 1586 or 1587 voltage output
	  regulator via I2C bus. The provided regulator is suitable
	  for PXA27x chips to control VCC_CORE and VCC_USIM voltages.

config REGULATOR_MAX77620
	tristate "Maxim 77620/MAX20024 voltage regulator"
	depends on MFD_MAX77620
	help
	  This driver controls Maxim MAX77620 voltage output regulator
	  via I2C bus. The provided regulator is suitable for Tegra
	  chip to control Step-Down DC-DC and LDOs. Say Y here to
	  enable the regulator driver.

config REGULATOR_MAX77650
	tristate "Maxim MAX77650/77651 regulator support"
	depends on MFD_MAX77650
	help
	  Regulator driver for MAX77650/77651 PMIC from Maxim
	  Semiconductor. This device has a SIMO with three independent
	  power rails and an LDO.

config REGULATOR_MAX8649
	tristate "Maxim 8649 voltage regulator"
	depends on I2C
	select REGMAP_I2C
	help
	  This driver controls a Maxim 8649 voltage output regulator via
	  I2C bus.

config REGULATOR_MAX8660
	tristate "Maxim 8660/8661 voltage regulator"
	depends on I2C
	help
	  This driver controls a Maxim 8660/8661 voltage output
	  regulator via I2C bus.

config REGULATOR_MAX8907
	tristate "Maxim 8907 voltage regulator"
	depends on MFD_MAX8907
	help
	  This driver controls a Maxim 8907 voltage output regulator
	  via I2C bus. The provided regulator is suitable for Tegra
	  chip to control Step-Down DC-DC and LDOs.

config REGULATOR_MAX8925
	tristate "Maxim MAX8925 Power Management IC"
	depends on MFD_MAX8925
	help
	  Say y here to support the voltage regulator of Maxim MAX8925 PMIC.

config REGULATOR_MAX8952
	tristate "Maxim MAX8952 Power Management IC"
	depends on I2C
	help
	  This driver controls a Maxim 8952 voltage output regulator
	  via I2C bus. Maxim 8952 has one voltage output and supports 4 DVS
	  modes ranging from 0.77V to 1.40V by 0.01V steps.

config REGULATOR_MAX8973
	tristate "Maxim MAX8973 voltage regulator "
	depends on I2C
	depends on THERMAL && THERMAL_OF
	select REGMAP_I2C
	help
	  The MAXIM MAX8973 high-efficiency. three phase, DC-DC step-down
	  switching regulator delivers up to 9A of output current. Each
	  phase operates at a 2MHz fixed frequency with a 120 deg shift
	  from the adjacent phase, allowing the use of small magnetic component.

config REGULATOR_MAX8997
	tristate "Maxim 8997/8966 regulator"
	depends on MFD_MAX8997
	help
	  This driver controls a Maxim 8997/8966 regulator
	  via I2C bus. The provided regulator is suitable for S5PC110,
	  S5PV210, and Exynos-4 chips to control VCC_CORE and
	  VCC_USIM voltages.

config REGULATOR_MAX8998
	tristate "Maxim 8998 voltage regulator"
	depends on MFD_MAX8998
	help
	  This driver controls a Maxim 8998 voltage output regulator
	  via I2C bus. The provided regulator is suitable for S3C6410
	  and S5PC1XX chips to control VCC_CORE and VCC_USIM voltages.

config REGULATOR_MAX77686
	tristate "Maxim 77686 regulator"
	depends on MFD_MAX77686
	help
	  This driver controls a Maxim 77686 regulator
	  via I2C bus. The provided regulator is suitable for
	  Exynos-4 chips to control VARM and VINT voltages.

config REGULATOR_MAX77693
	tristate "Maxim 77693/77843 regulator"
	depends on (MFD_MAX77693 || MFD_MAX77843)
	help
	  This driver controls a Maxim 77693/77843 regulators via I2C bus.
	  The regulators include two LDOs, 'SAFEOUT1', 'SAFEOUT2'
	  and one current regulator 'CHARGER'. This is suitable for
	  Exynos-4x12 (MAX77693) or Exynos5433 (MAX77843) SoC chips.

config REGULATOR_MAX77802
	tristate "Maxim 77802 regulator"
	depends on MFD_MAX77686
	help
	  This driver controls a Maxim 77802 regulator
	  via I2C bus. The provided regulator is suitable for
	  Exynos5420/Exynos5800 SoCs to control various voltages.
	  It includes support for control of voltage and ramp speed.

config REGULATOR_MC13XXX_CORE
	tristate

config REGULATOR_MC13783
	tristate "Freescale MC13783 regulator driver"
	depends on MFD_MC13XXX
	select REGULATOR_MC13XXX_CORE
	help
	  Say y here to support the regulators found on the Freescale MC13783
	  PMIC.

config REGULATOR_MC13892
	tristate "Freescale MC13892 regulator driver"
	depends on MFD_MC13XXX
	select REGULATOR_MC13XXX_CORE
	help
	  Say y here to support the regulators found on the Freescale MC13892
	  PMIC.

config REGULATOR_MCP16502
	tristate "Microchip MCP16502 PMIC"
	depends on I2C && OF
	select REGMAP_I2C
	help
	  Say y here to support the MCP16502 PMIC. This driver supports
	  basic operations (get/set voltage, get/set operating mode)
	  through the regulator interface. In addition it enables
	  suspend-to-ram/standby transition.

<<<<<<< HEAD
=======
config REGULATOR_MP5416
	tristate "Monolithic MP5416 PMIC"
	depends on I2C && OF
	select REGMAP_I2C
	help
	  Say y here to support the MP5416 PMIC. This will enable supports
	  the software controllable 4 buck and 4 LDO regulators.
	  Say M here if you want to include support for the regulator as a
	  module.

>>>>>>> 04d5ce62
config REGULATOR_MP8859
	tristate "MPS MP8859 regulator driver"
	depends on I2C
	select REGMAP_I2C
	help
	  Say y here to support the MP8859 voltage regulator. This driver
	  supports basic operations (get/set voltage) through the regulator
	  interface.
	  Say M here if you want to include support for the regulator as a
	  module. The module will be named "mp8859".

<<<<<<< HEAD
=======
config REGULATOR_MP886X
	tristate "MPS MP8869 regulator driver"
	depends on I2C && (OF || COMPILE_TEST)
	select REGMAP_I2C
	help
	  This driver supports the MP8869 voltage regulator.

>>>>>>> 04d5ce62
config REGULATOR_MPQ7920
	tristate "Monolithic MPQ7920 PMIC"
	depends on I2C && OF
	select REGMAP_I2C
	help
	  Say y here to support the MPQ7920 PMIC. This will enable supports
	  the software controllable 4 buck and 5 LDO regulators.
	  This driver supports the control of different power rails of device
	  through regulator interface.

config REGULATOR_MT6311
	tristate "MediaTek MT6311 PMIC"
	depends on I2C
	select REGMAP_I2C
	help
	  Say y here to select this option to enable the power regulator of
	  MediaTek MT6311 PMIC.
	  This driver supports the control of different power rails of device
	  through regulator interface.

config REGULATOR_MT6323
	tristate "MediaTek MT6323 PMIC"
	depends on MFD_MT6397
	help
	  Say y here to select this option to enable the power regulator of
	  MediaTek MT6323 PMIC.
	  This driver supports the control of different power rails of device
	  through regulator interface.

config REGULATOR_MT6358
	tristate "MediaTek MT6358 PMIC"
	depends on MFD_MT6397 && BROKEN
	help
	  Say y here to select this option to enable the power regulator of
	  MediaTek MT6358 PMIC.
	  This driver supports the control of different power rails of device
	  through regulator interface.

config REGULATOR_MT6380
	tristate "MediaTek MT6380 PMIC"
	depends on MTK_PMIC_WRAP
	help
	  Say y here to select this option to enable the power regulator of
	  MediaTek MT6380 PMIC.
	  This driver supports the control of different power rails of device
	  through regulator interface.

config REGULATOR_MT6397
	tristate "MediaTek MT6397 PMIC"
	depends on MFD_MT6397
	help
	  Say y here to select this option to enable the power regulator of
	  MediaTek MT6397 PMIC.
	  This driver supports the control of different power rails of device
	  through regulator interface.

config REGULATOR_PALMAS
	tristate "TI Palmas PMIC Regulators"
	depends on MFD_PALMAS
	help
	  If you wish to control the regulators on the Palmas series of
	  chips say Y here. This will enable support for all the software
	  controllable SMPS/LDO regulators.

	  The regulators available on Palmas series chips vary depending
	  on the muxing. This is handled automatically in the driver by
	  reading the mux info from OTP.

config REGULATOR_PBIAS
	tristate "PBIAS OMAP regulator driver"
	depends on (ARCH_OMAP || COMPILE_TEST) && MFD_SYSCON
	help
	 Say y here to support pbias regulator for mmc1:SD card i/o
	 on OMAP SoCs.
	 This driver provides support for OMAP pbias modelled
	 regulators.

config REGULATOR_PCAP
	tristate "Motorola PCAP2 regulator driver"
	depends on EZX_PCAP
	help
	 This driver provides support for the voltage regulators of the
	 PCAP2 PMIC.

config REGULATOR_PCF50633
	tristate "NXP PCF50633 regulator driver"
	depends on MFD_PCF50633
	help
	 Say Y here to support the voltage regulators and converters
	 on PCF50633

config REGULATOR_PFUZE100
	tristate "Freescale PFUZE100/200/3000/3001 regulator driver"
	depends on I2C
	select REGMAP_I2C
	help
	  Say y here to support the regulators found on the Freescale
	  PFUZE100/200/3000/3001 PMIC.

config REGULATOR_PV88060
	tristate "Powerventure Semiconductor PV88060 regulator"
	depends on I2C
	select REGMAP_I2C
	help
	  Say y here to support the voltage regulators and convertors
	  PV88060

config REGULATOR_PV88080
	tristate "Powerventure Semiconductor PV88080 regulator"
	depends on I2C
	select REGMAP_I2C
	help
	  Say y here to support the buck convertors on PV88080

config REGULATOR_PV88090
	tristate "Powerventure Semiconductor PV88090 regulator"
	depends on I2C
	select REGMAP_I2C
	help
	  Say y here to support the voltage regulators and convertors
	  on PV88090

config REGULATOR_PWM
	tristate "PWM voltage regulator"
	depends on PWM
	help
	  This driver supports PWM controlled voltage regulators. PWM
	  duty cycle can increase or decrease the voltage.

config REGULATOR_QCOM_RPM
	tristate "Qualcomm RPM regulator driver"
	depends on MFD_QCOM_RPM
	help
	  If you say yes to this option, support will be included for the
	  regulators exposed by the Resource Power Manager found in Qualcomm
	  8660, 8960 and 8064 based devices.

	  Say M here if you want to include support for the regulators on the
	  Qualcomm RPM as a module. The module will be named
	  "qcom_rpm-regulator".

config REGULATOR_QCOM_RPMH
	tristate "Qualcomm Technologies, Inc. RPMh regulator driver"
	depends on QCOM_RPMH || COMPILE_TEST
	help
	  This driver supports control of PMIC regulators via the RPMh hardware
	  block found on Qualcomm Technologies Inc. SoCs.  RPMh regulator
	  control allows for voting on regulator state between multiple
	  processors within the SoC.

config REGULATOR_QCOM_SMD_RPM
	tristate "Qualcomm SMD based RPM regulator driver"
	depends on QCOM_SMD_RPM
	help
	  If you say yes to this option, support will be included for the
	  regulators exposed by the Resource Power Manager found in Qualcomm
	  8974 based devices.

	  Say M here if you want to include support for the regulators on the
	  Qualcomm RPM as a module. The module will be named
	  "qcom_smd-regulator".

config REGULATOR_QCOM_SPMI
	tristate "Qualcomm SPMI regulator driver"
	depends on SPMI || COMPILE_TEST
	help
	  If you say yes to this option, support will be included for the
	  regulators found in Qualcomm SPMI PMICs.

	  Say M here if you want to include support for the regulators on the
	  Qualcomm SPMI PMICs as a module. The module will be named
	  "qcom_spmi-regulator".

config REGULATOR_RC5T583
	tristate "RICOH RC5T583 Power regulators"
	depends on MFD_RC5T583
	help
	  Select this option to enable the power regulator of RICOH
	  PMIC RC5T583.
	  This driver supports the control of different power rails of device
	  through regulator interface. The device supports multiple DCDC/LDO
	  outputs which can be controlled by i2c communication.

config REGULATOR_RK808
	tristate "Rockchip RK805/RK808/RK809/RK817/RK818 Power regulators"
	depends on MFD_RK808
	help
	  Select this option to enable the power regulator of ROCKCHIP
	  PMIC RK805,RK809&RK817,RK808 and RK818.
	  This driver supports the control of different power rails of device
	  through regulator interface. The device supports multiple DCDC/LDO
	  outputs which can be controlled by i2c communication.

config REGULATOR_RN5T618
	tristate "Ricoh RN5T567/618 voltage regulators"
	depends on MFD_RN5T618
	help
	  Say y here to support the regulators found on Ricoh RN5T567,
	  RN5T618 or RC5T619 PMIC.

config REGULATOR_ROHM
	tristate

config REGULATOR_RT5033
	tristate "Richtek RT5033 Regulators"
	depends on MFD_RT5033
	help
	  This adds support for voltage and current regulators in Richtek
	  RT5033 PMIC. The device supports multiple regulators like
	  current source, LDO and Buck.

config REGULATOR_S2MPA01
	tristate "Samsung S2MPA01 voltage regulator"
	depends on MFD_SEC_CORE
	help
	 This driver controls Samsung S2MPA01 voltage output regulator
	 via I2C bus. S2MPA01 has 10 Bucks and 26 LDO outputs.

config REGULATOR_S2MPS11
	tristate "Samsung S2MPS11/13/14/15/S2MPU02 voltage regulator"
	depends on MFD_SEC_CORE
	help
	 This driver supports a Samsung S2MPS11/13/14/15/S2MPU02 voltage
	 output regulator via I2C bus. The chip is comprised of high efficient
	 Buck converters including Dual-Phase Buck converter, Buck-Boost
	 converter, various LDOs.

config REGULATOR_S5M8767
	tristate "Samsung S5M8767A voltage regulator"
	depends on MFD_SEC_CORE
	help
	 This driver supports a Samsung S5M8767A voltage output regulator
	 via I2C bus. S5M8767A have 9 Bucks and 28 LDOs output and
	 supports DVS mode with 8bits of output voltage control.

config REGULATOR_SC2731
	tristate "Spreadtrum SC2731 power regulator driver"
	depends on MFD_SC27XX_PMIC || COMPILE_TEST
	help
	  This driver provides support for the voltage regulators on the
	  SC2731 PMIC.

config REGULATOR_SKY81452
	tristate "Skyworks Solutions SKY81452 voltage regulator"
	depends on MFD_SKY81452
	help
	  This driver supports Skyworks SKY81452 voltage output regulator
	  via I2C bus. SKY81452 has one voltage linear regulator can be
	  programmed from 4.5V to 20V.

	  This driver can also be built as a module. If so, the module
	  will be called sky81452-regulator.

config REGULATOR_SLG51000
	tristate "Dialog Semiconductor SLG51000 regulators"
	depends on I2C
	select REGMAP_I2C
	help
	  Say y here to support for the Dialog Semiconductor SLG51000.
	  The SLG51000 is seven compact and customizable low dropout
	  regulators.

config REGULATOR_STM32_BOOSTER
	tristate "STMicroelectronics STM32 BOOSTER"
	depends on ARCH_STM32 || COMPILE_TEST
	help
	  This driver supports internal booster (3V3) embedded in some
	  STMicroelectronics STM32 chips. It can be used to supply ADC analog
	  input switches when vdda supply is below 2.7V.

	  This driver can also be built as a module. If so, the module
	  will be called stm32-booster.

config REGULATOR_STM32_VREFBUF
	tristate "STMicroelectronics STM32 VREFBUF"
	depends on ARCH_STM32 || COMPILE_TEST
	help
	  This driver supports STMicroelectronics STM32 VREFBUF (voltage
	  reference buffer) which can be used as voltage reference for
	  internal ADCs, DACs and also for external components through
	  dedicated Vref+ pin.

	  This driver can also be built as a module. If so, the module
	  will be called stm32-vrefbuf.

config REGULATOR_STM32_PWR
	bool "STMicroelectronics STM32 PWR"
	depends on ARCH_STM32 || COMPILE_TEST
	help
	  This driver supports internal regulators (1V1, 1V8, 3V3) in the
	  STMicroelectronics STM32 chips.

config REGULATOR_STPMIC1
	tristate "STMicroelectronics STPMIC1 PMIC Regulators"
	depends on MFD_STPMIC1
	help
	  This driver supports STMicroelectronics STPMIC1 PMIC voltage
	  regulators and switches. The STPMIC1 regulators supply power to
	  an application processor as well as to external system
	  peripherals such as DDR, Flash memories and system devices.

	  To compile this driver as a module, choose M here: the
	  module will be called stpmic1_regulator.

config REGULATOR_TI_ABB
	tristate "TI Adaptive Body Bias on-chip LDO"
	depends on ARCH_OMAP
	help
	  Select this option to support Texas Instruments' on-chip Adaptive Body
	  Bias (ABB) LDO regulators. It is recommended that this option be
	  enabled on required TI SoC. Certain Operating Performance Points
	  on TI SoCs may be unstable without enabling this as it provides
	  device specific optimized bias to allow/optimize functionality.

config REGULATOR_STW481X_VMMC
	bool "ST Microelectronics STW481X VMMC regulator"
	depends on MFD_STW481X || COMPILE_TEST
	default y if MFD_STW481X
	help
	  This driver supports the internal VMMC regulator in the STw481x
	  PMIC chips.

config REGULATOR_SY8106A
	tristate "Silergy SY8106A regulator"
	depends on I2C && (OF || COMPILE_TEST)
	select REGMAP_I2C
	help
	  This driver supports SY8106A single output regulator.

config REGULATOR_SY8824X
	tristate "Silergy SY8824C/SY8824E regulator"
	depends on I2C && (OF || COMPILE_TEST)
	select REGMAP_I2C
	help
	  This driver supports SY8824C single output regulator.

config REGULATOR_TPS51632
	tristate "TI TPS51632 Power Regulator"
	depends on I2C
	select REGMAP_I2C
	help
	  This driver supports TPS51632 voltage regulator chip.
	  The TPS51632 is 3-2-1 Phase D-Cap+ Step Down Driverless Controller
	  with Serial VID control and DVFS.
	  The voltage output can be configure through I2C interface or PWM
	  interface.

config REGULATOR_TPS6105X
	tristate "TI TPS6105X Power regulators"
	depends on TPS6105X
	default y if TPS6105X
	help
	  This driver supports TPS61050/TPS61052 voltage regulator chips.
	  It is a single boost converter primarily for white LEDs and
	  audio amplifiers.

config REGULATOR_TPS62360
	tristate "TI TPS6236x Power Regulator"
	depends on I2C
	select REGMAP_I2C
	help
	  This driver supports TPS6236x voltage regulator chip. This
	  regulator is meant for processor core supply. This chip is
	  high-frequency synchronous step down dc-dc converter optimized
	  for battery-powered portable applications.

config REGULATOR_TPS65023
	tristate "TI TPS65023 Power regulators"
	depends on I2C
	select REGMAP_I2C
	help
	  This driver supports TPS65023 voltage regulator chips. TPS65023 provides
	  three step-down converters and two general-purpose LDO voltage regulators.
	  It supports TI's software based Class-2 SmartReflex implementation.

config REGULATOR_TPS6507X
	tristate "TI TPS6507X Power regulators"
	depends on I2C
	help
	  This driver supports TPS6507X voltage regulator chips. TPS6507X provides
	  three step-down converters and two general-purpose LDO voltage regulators.
	  It supports TI's software based Class-2 SmartReflex implementation.

config REGULATOR_TPS65086
	tristate "TI TPS65086 Power regulators"
	depends on MFD_TPS65086
	help
	  This driver provides support for the voltage regulators on
	  TI TPS65086 PMICs.

config REGULATOR_TPS65090
	tristate "TI TPS65090 Power regulator"
	depends on MFD_TPS65090
	help
	  This driver provides support for the voltage regulators on the
	  TI TPS65090 PMIC.

config REGULATOR_TPS65132
	tristate "TI TPS65132 Dual Output Power regulators"
	depends on I2C && GPIOLIB
	select REGMAP_I2C
	help
	  This driver supports TPS65132 single inductor - dual output
	  power supply specifically designed for display panels.

config REGULATOR_TPS65217
	tristate "TI TPS65217 Power regulators"
	depends on MFD_TPS65217
	help
	  This driver supports TPS65217 voltage regulator chips. TPS65217
	  provides three step-down converters and four general-purpose LDO
	  voltage regulators. It supports software based voltage control
	  for different voltage domains

config REGULATOR_TPS65218
	tristate "TI TPS65218 Power regulators"
	depends on MFD_TPS65218 && OF
	help
	  This driver supports TPS65218 voltage regulator chips. TPS65218
	  provides six step-down converters and one general-purpose LDO
	  voltage regulators. It supports software based voltage control
	  for different voltage domains

config REGULATOR_TPS6524X
	tristate "TI TPS6524X Power regulators"
	depends on SPI
	help
	  This driver supports TPS6524X voltage regulator chips. TPS6524X
	  provides three step-down converters and two general-purpose LDO
	  voltage regulators.  This device is interfaced using a customized
	  serial interface currently supported on the sequencer serial
	  port controller.

config REGULATOR_TPS6586X
	tristate "TI TPS6586X Power regulators"
	depends on MFD_TPS6586X
	help
	  This driver supports TPS6586X voltage regulator chips.

config REGULATOR_TPS65910
	tristate "TI TPS65910/TPS65911 Power Regulators"
	depends on MFD_TPS65910
	help
	  This driver supports TPS65910/TPS65911 voltage regulator chips.

config REGULATOR_TPS65912
	tristate "TI TPS65912 Power regulator"
	depends on MFD_TPS65912
	help
	    This driver supports TPS65912 voltage regulator chip.

config REGULATOR_TPS80031
	tristate "TI TPS80031/TPS80032 power regulator driver"
	depends on MFD_TPS80031
	help
	  TPS80031/ TPS80032 Fully Integrated Power Management with Power
	  Path and Battery Charger. It has 5 configurable step-down
	  converters, 11 general purpose LDOs, VBUS generator and digital
	  output to control regulators.

config REGULATOR_TWL4030
	tristate "TI TWL4030/TWL5030/TWL6030/TPS659x0 PMIC"
	depends on TWL4030_CORE
	help
	  This driver supports the voltage regulators provided by
	  this family of companion chips.

config REGULATOR_UNIPHIER
	tristate "UniPhier regulator driver"
	depends on ARCH_UNIPHIER || COMPILE_TEST
	depends on OF
	select REGMAP_MMIO
	default ARCH_UNIPHIER
	help
	  Support for regulators implemented on Socionext UniPhier SoCs.

config REGULATOR_VCTRL
	tristate "Voltage controlled regulators"
	depends on OF
	help
	  This driver provides support for voltage regulators whose output
	  voltage is controlled by the voltage of another regulator.

config REGULATOR_VEXPRESS
	tristate "Versatile Express regulators"
	depends on VEXPRESS_CONFIG
	help
	  This driver provides support for voltage regulators available
	  on the ARM Ltd's Versatile Express platform.

config REGULATOR_VQMMC_IPQ4019
	tristate "IPQ4019 VQMMC SD LDO regulator support"
	depends on ARCH_QCOM
	help
	  This driver provides support for the VQMMC LDO I/0
	  voltage regulator of the IPQ4019 SD/EMMC controller.

config REGULATOR_WM831X
	tristate "Wolfson Microelectronics WM831x PMIC regulators"
	depends on MFD_WM831X
	help
	  Support the voltage and current regulators of the WM831x series
	  of PMIC devices.

config REGULATOR_WM8350
	tristate "Wolfson Microelectronics WM8350 AudioPlus PMIC"
	depends on MFD_WM8350
	help
	  This driver provides support for the voltage and current regulators
	  of the WM8350 AudioPlus PMIC.

config REGULATOR_WM8400
	tristate "Wolfson Microelectronics WM8400 AudioPlus PMIC"
	depends on MFD_WM8400
	help
	  This driver provides support for the voltage regulators of the
	  WM8400 AudioPlus PMIC.

config REGULATOR_WM8994
	tristate "Wolfson Microelectronics WM8994 CODEC"
	depends on MFD_WM8994
	help
	  This driver provides support for the voltage regulators on the
	  WM8994 CODEC.

endif
<|MERGE_RESOLUTION|>--- conflicted
+++ resolved
@@ -614,8 +614,6 @@
 	  through the regulator interface. In addition it enables
 	  suspend-to-ram/standby transition.
 
-<<<<<<< HEAD
-=======
 config REGULATOR_MP5416
 	tristate "Monolithic MP5416 PMIC"
 	depends on I2C && OF
@@ -626,7 +624,6 @@
 	  Say M here if you want to include support for the regulator as a
 	  module.
 
->>>>>>> 04d5ce62
 config REGULATOR_MP8859
 	tristate "MPS MP8859 regulator driver"
 	depends on I2C
@@ -638,8 +635,6 @@
 	  Say M here if you want to include support for the regulator as a
 	  module. The module will be named "mp8859".
 
-<<<<<<< HEAD
-=======
 config REGULATOR_MP886X
 	tristate "MPS MP8869 regulator driver"
 	depends on I2C && (OF || COMPILE_TEST)
@@ -647,7 +642,6 @@
 	help
 	  This driver supports the MP8869 voltage regulator.
 
->>>>>>> 04d5ce62
 config REGULATOR_MPQ7920
 	tristate "Monolithic MPQ7920 PMIC"
 	depends on I2C && OF
