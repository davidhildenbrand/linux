/*
 * Copyright © 2014 Intel Corporation
 *
 * Permission is hereby granted, free of charge, to any person obtaining a
 * copy of this software and associated documentation files (the "Software"),
 * to deal in the Software without restriction, including without limitation
 * the rights to use, copy, modify, merge, publish, distribute, sublicense,
 * and/or sell copies of the Software, and to permit persons to whom the
 * Software is furnished to do so, subject to the following conditions:
 *
 * The above copyright notice and this permission notice (including the next
 * paragraph) shall be included in all copies or substantial portions of the
 * Software.
 *
 * THE SOFTWARE IS PROVIDED "AS IS", WITHOUT WARRANTY OF ANY KIND, EXPRESS OR
 * IMPLIED, INCLUDING BUT NOT LIMITED TO THE WARRANTIES OF MERCHANTABILITY,
 * FITNESS FOR A PARTICULAR PURPOSE AND NONINFRINGEMENT.  IN NO EVENT SHALL
 * THE AUTHORS OR COPYRIGHT HOLDERS BE LIABLE FOR ANY CLAIM, DAMAGES OR OTHER
 * LIABILITY, WHETHER IN AN ACTION OF CONTRACT, TORT OR OTHERWISE, ARISING
 * FROM, OUT OF OR IN CONNECTION WITH THE SOFTWARE OR THE USE OR OTHER DEALINGS
 * IN THE SOFTWARE.
 *
 */
#include <linux/firmware.h>
#include "i915_drv.h"
#include "i915_reg.h"

/**
 * DOC: csr support for dmc
 *
 * Display Context Save and Restore (CSR) firmware support added from gen9
 * onwards to drive newly added DMC (Display microcontroller) in display
 * engine to save and restore the state of display engine when it enter into
 * low-power state and comes back to normal.
 *
 * Firmware loading status will be one of the below states: FW_UNINITIALIZED,
 * FW_LOADED, FW_FAILED.
 *
 * Once the firmware is written into the registers status will be moved from
 * FW_UNINITIALIZED to FW_LOADED and for any erroneous condition status will
 * be moved to FW_FAILED.
 */

#define I915_CSR_SKL "i915/skl_dmc_ver1.bin"
#define I915_CSR_BXT "i915/bxt_dmc_ver1.bin"

MODULE_FIRMWARE(I915_CSR_SKL);
MODULE_FIRMWARE(I915_CSR_BXT);

#define SKL_CSR_VERSION_REQUIRED	CSR_VERSION(1, 23)

#define CSR_MAX_FW_SIZE			0x2FFF
#define CSR_DEFAULT_FW_OFFSET		0xFFFFFFFF

struct intel_css_header {
	/* 0x09 for DMC */
	uint32_t module_type;

	/* Includes the DMC specific header in dwords */
	uint32_t header_len;

	/* always value would be 0x10000 */
	uint32_t header_ver;

	/* Not used */
	uint32_t module_id;

	/* Not used */
	uint32_t module_vendor;

	/* in YYYYMMDD format */
	uint32_t date;

	/* Size in dwords (CSS_Headerlen + PackageHeaderLen + dmc FWsLen)/4 */
	uint32_t size;

	/* Not used */
	uint32_t key_size;

	/* Not used */
	uint32_t modulus_size;

	/* Not used */
	uint32_t exponent_size;

	/* Not used */
	uint32_t reserved1[12];

	/* Major Minor */
	uint32_t version;

	/* Not used */
	uint32_t reserved2[8];

	/* Not used */
	uint32_t kernel_header_info;
} __packed;

struct intel_fw_info {
	uint16_t reserved1;

	/* Stepping (A, B, C, ..., *). * is a wildcard */
	char stepping;

	/* Sub-stepping (0, 1, ..., *). * is a wildcard */
	char substepping;

	uint32_t offset;
	uint32_t reserved2;
} __packed;

struct intel_package_header {
	/* DMC container header length in dwords */
	unsigned char header_len;

	/* always value would be 0x01 */
	unsigned char header_ver;

	unsigned char reserved[10];

	/* Number of valid entries in the FWInfo array below */
	uint32_t num_entries;

	struct intel_fw_info fw_info[20];
} __packed;

struct intel_dmc_header {
	/* always value would be 0x40403E3E */
	uint32_t signature;

	/* DMC binary header length */
	unsigned char header_len;

	/* 0x01 */
	unsigned char header_ver;

	/* Reserved */
	uint16_t dmcc_ver;

	/* Major, Minor */
	uint32_t	project;

	/* Firmware program size (excluding header) in dwords */
	uint32_t	fw_size;

	/* Major Minor version */
	uint32_t fw_version;

	/* Number of valid MMIO cycles present. */
	uint32_t mmio_count;

	/* MMIO address */
	uint32_t mmioaddr[8];

	/* MMIO data */
	uint32_t mmiodata[8];

	/* FW filename  */
	unsigned char dfile[32];

	uint32_t reserved1[2];
} __packed;

struct stepping_info {
	char stepping;
	char substepping;
};

/*
 * Kabylake derivated from Skylake H0, so SKL H0
 * is the right firmware for KBL A0 (revid 0).
 */
static const struct stepping_info kbl_stepping_info[] = {
	{'H', '0'}, {'I', '0'}
};

static const struct stepping_info skl_stepping_info[] = {
	{'A', '0'}, {'B', '0'}, {'C', '0'},
	{'D', '0'}, {'E', '0'}, {'F', '0'},
	{'G', '0'}, {'H', '0'}, {'I', '0'}
};

static const struct stepping_info bxt_stepping_info[] = {
	{'A', '0'}, {'A', '1'}, {'A', '2'},
	{'B', '0'}, {'B', '1'}, {'B', '2'}
};

static const struct stepping_info *intel_get_stepping_info(struct drm_device *dev)
{
	const struct stepping_info *si;
	unsigned int size;

<<<<<<< HEAD
	if (IS_SKYLAKE(dev)) {
=======
	if (IS_KABYLAKE(dev)) {
		size = ARRAY_SIZE(kbl_stepping_info);
		si = kbl_stepping_info;
	} else if (IS_SKYLAKE(dev)) {
>>>>>>> 1df59b84
		size = ARRAY_SIZE(skl_stepping_info);
		si = skl_stepping_info;
	} else if (IS_BROXTON(dev)) {
		size = ARRAY_SIZE(bxt_stepping_info);
		si = bxt_stepping_info;
	} else {
		return NULL;
	}
<<<<<<< HEAD

	if (INTEL_REVID(dev) < size)
		return si + INTEL_REVID(dev);

=======

	if (INTEL_REVID(dev) < size)
		return si + INTEL_REVID(dev);

>>>>>>> 1df59b84
	return NULL;
}

/**
 * intel_csr_load_program() - write the firmware from memory to register.
 * @dev_priv: i915 drm device.
 *
 * CSR firmware is read from a .bin file and kept in internal memory one time.
 * Everytime display comes back from low power state this function is called to
 * copy the firmware from internal memory to registers.
 */
void intel_csr_load_program(struct drm_i915_private *dev_priv)
{
	u32 *payload = dev_priv->csr.dmc_payload;
	uint32_t i, fw_size;

	if (!IS_GEN9(dev_priv)) {
		DRM_ERROR("No CSR support available for this platform\n");
		return;
	}

	if (!dev_priv->csr.dmc_payload) {
		DRM_ERROR("Tried to program CSR with empty payload\n");
		return;
	}

	fw_size = dev_priv->csr.dmc_fw_size;
	for (i = 0; i < fw_size; i++)
		I915_WRITE(CSR_PROGRAM(i), payload[i]);

	for (i = 0; i < dev_priv->csr.mmio_count; i++) {
		I915_WRITE(dev_priv->csr.mmioaddr[i],
			   dev_priv->csr.mmiodata[i]);
	}
}

static uint32_t *parse_csr_fw(struct drm_i915_private *dev_priv,
			      const struct firmware *fw)
{
	struct drm_device *dev = dev_priv->dev;
	struct intel_css_header *css_header;
	struct intel_package_header *package_header;
	struct intel_dmc_header *dmc_header;
	struct intel_csr *csr = &dev_priv->csr;
	const struct stepping_info *stepping_info = intel_get_stepping_info(dev);
	char stepping, substepping;
	uint32_t dmc_offset = CSR_DEFAULT_FW_OFFSET, readcount = 0, nbytes;
	uint32_t i;
	uint32_t *dmc_payload;

	if (!fw)
		return NULL;

	if (!stepping_info) {
		DRM_ERROR("Unknown stepping info, firmware loading failed\n");
		return NULL;
	}

	stepping = stepping_info->stepping;
	substepping = stepping_info->substepping;

	/* Extract CSS Header information*/
	css_header = (struct intel_css_header *)fw->data;
	if (sizeof(struct intel_css_header) !=
	    (css_header->header_len * 4)) {
		DRM_ERROR("Firmware has wrong CSS header length %u bytes\n",
			  (css_header->header_len * 4));
		return NULL;
<<<<<<< HEAD
	}

	csr->version = css_header->version;

	if (IS_SKYLAKE(dev) && csr->version < SKL_CSR_VERSION_REQUIRED) {
		DRM_INFO("Refusing to load old Skylake DMC firmware v%u.%u,"
			 " please upgrade to v%u.%u or later"
			 " [https://01.org/linuxgraphics/intel-linux-graphics-firmwares].\n",
			 CSR_VERSION_MAJOR(csr->version),
			 CSR_VERSION_MINOR(csr->version),
			 CSR_VERSION_MAJOR(SKL_CSR_VERSION_REQUIRED),
			 CSR_VERSION_MINOR(SKL_CSR_VERSION_REQUIRED));
		return NULL;
	}

=======
	}

	csr->version = css_header->version;

	if (IS_SKYLAKE(dev) && csr->version < SKL_CSR_VERSION_REQUIRED) {
		DRM_INFO("Refusing to load old Skylake DMC firmware v%u.%u,"
			 " please upgrade to v%u.%u or later"
			 " [https://01.org/linuxgraphics/intel-linux-graphics-firmwares].\n",
			 CSR_VERSION_MAJOR(csr->version),
			 CSR_VERSION_MINOR(csr->version),
			 CSR_VERSION_MAJOR(SKL_CSR_VERSION_REQUIRED),
			 CSR_VERSION_MINOR(SKL_CSR_VERSION_REQUIRED));
		return NULL;
	}

>>>>>>> 1df59b84
	readcount += sizeof(struct intel_css_header);

	/* Extract Package Header information*/
	package_header = (struct intel_package_header *)
		&fw->data[readcount];
	if (sizeof(struct intel_package_header) !=
	    (package_header->header_len * 4)) {
		DRM_ERROR("Firmware has wrong package header length %u bytes\n",
			  (package_header->header_len * 4));
		return NULL;
	}
	readcount += sizeof(struct intel_package_header);

	/* Search for dmc_offset to find firware binary. */
	for (i = 0; i < package_header->num_entries; i++) {
		if (package_header->fw_info[i].substepping == '*' &&
		    stepping == package_header->fw_info[i].stepping) {
			dmc_offset = package_header->fw_info[i].offset;
			break;
		} else if (stepping == package_header->fw_info[i].stepping &&
			substepping == package_header->fw_info[i].substepping) {
			dmc_offset = package_header->fw_info[i].offset;
			break;
		} else if (package_header->fw_info[i].stepping == '*' &&
			   package_header->fw_info[i].substepping == '*')
			dmc_offset = package_header->fw_info[i].offset;
	}
	if (dmc_offset == CSR_DEFAULT_FW_OFFSET) {
		DRM_ERROR("Firmware not supported for %c stepping\n", stepping);
		return NULL;
	}
	readcount += dmc_offset;

	/* Extract dmc_header information. */
	dmc_header = (struct intel_dmc_header *)&fw->data[readcount];
	if (sizeof(struct intel_dmc_header) != (dmc_header->header_len)) {
		DRM_ERROR("Firmware has wrong dmc header length %u bytes\n",
			  (dmc_header->header_len));
		return NULL;
	}
	readcount += sizeof(struct intel_dmc_header);

	/* Cache the dmc header info. */
	if (dmc_header->mmio_count > ARRAY_SIZE(csr->mmioaddr)) {
		DRM_ERROR("Firmware has wrong mmio count %u\n",
			  dmc_header->mmio_count);
		return NULL;
	}
	csr->mmio_count = dmc_header->mmio_count;
	for (i = 0; i < dmc_header->mmio_count; i++) {
		if (dmc_header->mmioaddr[i] < CSR_MMIO_START_RANGE ||
		    dmc_header->mmioaddr[i] > CSR_MMIO_END_RANGE) {
			DRM_ERROR(" Firmware has wrong mmio address 0x%x\n",
				  dmc_header->mmioaddr[i]);
			return NULL;
		}
		csr->mmioaddr[i] = _MMIO(dmc_header->mmioaddr[i]);
		csr->mmiodata[i] = dmc_header->mmiodata[i];
	}

	/* fw_size is in dwords, so multiplied by 4 to convert into bytes. */
	nbytes = dmc_header->fw_size * 4;
	if (nbytes > CSR_MAX_FW_SIZE) {
		DRM_ERROR("CSR firmware too big (%u) bytes\n", nbytes);
		return NULL;
	}
	csr->dmc_fw_size = dmc_header->fw_size;

	dmc_payload = kmalloc(nbytes, GFP_KERNEL);
	if (!dmc_payload) {
		DRM_ERROR("Memory allocation failed for dmc payload\n");
		return NULL;
	}

	memcpy(dmc_payload, &fw->data[readcount], nbytes);

	return dmc_payload;
}

static void csr_load_work_fn(struct work_struct *work)
{
	struct drm_i915_private *dev_priv;
	struct intel_csr *csr;
	const struct firmware *fw;
	int ret;

	dev_priv = container_of(work, typeof(*dev_priv), csr.work);
	csr = &dev_priv->csr;

	ret = request_firmware(&fw, dev_priv->csr.fw_path,
			       &dev_priv->dev->pdev->dev);
	if (!fw)
		goto out;

	dev_priv->csr.dmc_payload = parse_csr_fw(dev_priv, fw);
	if (!dev_priv->csr.dmc_payload)
		goto out;

	/* load csr program during system boot, as needed for DC states */
	intel_csr_load_program(dev_priv);

out:
	if (dev_priv->csr.dmc_payload) {
		intel_display_power_put(dev_priv, POWER_DOMAIN_INIT);

		DRM_INFO("Finished loading %s (v%u.%u)\n",
			 dev_priv->csr.fw_path,
			 CSR_VERSION_MAJOR(csr->version),
			 CSR_VERSION_MINOR(csr->version));
	} else {
		DRM_ERROR("Failed to load DMC firmware, disabling rpm\n");
	}

	release_firmware(fw);
}

/**
 * intel_csr_ucode_init() - initialize the firmware loading.
 * @dev_priv: i915 drm device.
 *
 * This function is called at the time of loading the display driver to read
 * firmware from a .bin file and copied into a internal memory.
 */
void intel_csr_ucode_init(struct drm_i915_private *dev_priv)
{
	struct intel_csr *csr = &dev_priv->csr;

	INIT_WORK(&dev_priv->csr.work, csr_load_work_fn);

	if (!HAS_CSR(dev_priv))
		return;

	if (IS_SKYLAKE(dev_priv))
		csr->fw_path = I915_CSR_SKL;
	else if (IS_BROXTON(dev_priv))
		csr->fw_path = I915_CSR_BXT;
	else {
		DRM_ERROR("Unexpected: no known CSR firmware for platform\n");
		return;
	}

	DRM_DEBUG_KMS("Loading %s\n", csr->fw_path);

	/*
	 * Obtain a runtime pm reference, until CSR is loaded,
	 * to avoid entering runtime-suspend.
	 */
	intel_display_power_get(dev_priv, POWER_DOMAIN_INIT);

	schedule_work(&dev_priv->csr.work);
}

/**
 * intel_csr_ucode_fini() - unload the CSR firmware.
 * @dev_priv: i915 drm device.
 *
 * Firmmware unloading includes freeing the internal momory and reset the
 * firmware loading status.
 */
void intel_csr_ucode_fini(struct drm_i915_private *dev_priv)
{
	if (!HAS_CSR(dev_priv))
		return;

	flush_work(&dev_priv->csr.work);

	kfree(dev_priv->csr.dmc_payload);
}<|MERGE_RESOLUTION|>--- conflicted
+++ resolved
@@ -190,14 +190,10 @@
 	const struct stepping_info *si;
 	unsigned int size;
 
-<<<<<<< HEAD
-	if (IS_SKYLAKE(dev)) {
-=======
 	if (IS_KABYLAKE(dev)) {
 		size = ARRAY_SIZE(kbl_stepping_info);
 		si = kbl_stepping_info;
 	} else if (IS_SKYLAKE(dev)) {
->>>>>>> 1df59b84
 		size = ARRAY_SIZE(skl_stepping_info);
 		si = skl_stepping_info;
 	} else if (IS_BROXTON(dev)) {
@@ -206,17 +202,10 @@
 	} else {
 		return NULL;
 	}
-<<<<<<< HEAD
 
 	if (INTEL_REVID(dev) < size)
 		return si + INTEL_REVID(dev);
 
-=======
-
-	if (INTEL_REVID(dev) < size)
-		return si + INTEL_REVID(dev);
-
->>>>>>> 1df59b84
 	return NULL;
 }
 
@@ -285,7 +274,6 @@
 		DRM_ERROR("Firmware has wrong CSS header length %u bytes\n",
 			  (css_header->header_len * 4));
 		return NULL;
-<<<<<<< HEAD
 	}
 
 	csr->version = css_header->version;
@@ -301,23 +289,6 @@
 		return NULL;
 	}
 
-=======
-	}
-
-	csr->version = css_header->version;
-
-	if (IS_SKYLAKE(dev) && csr->version < SKL_CSR_VERSION_REQUIRED) {
-		DRM_INFO("Refusing to load old Skylake DMC firmware v%u.%u,"
-			 " please upgrade to v%u.%u or later"
-			 " [https://01.org/linuxgraphics/intel-linux-graphics-firmwares].\n",
-			 CSR_VERSION_MAJOR(csr->version),
-			 CSR_VERSION_MINOR(csr->version),
-			 CSR_VERSION_MAJOR(SKL_CSR_VERSION_REQUIRED),
-			 CSR_VERSION_MINOR(SKL_CSR_VERSION_REQUIRED));
-		return NULL;
-	}
-
->>>>>>> 1df59b84
 	readcount += sizeof(struct intel_css_header);
 
 	/* Extract Package Header information*/
