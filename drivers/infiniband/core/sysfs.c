--- conflicted
+++ resolved
@@ -1020,11 +1020,7 @@
 	return;
 }
 
-<<<<<<< HEAD
-static int add_port(struct ib_device *device, int port_num)
-=======
 static int add_port(struct ib_core_device *coredev, int port_num)
->>>>>>> 0ecfebd2
 {
 	struct ib_device *device = rdma_device_to_ibdev(&coredev->dev);
 	bool is_full_dev = &device->coredev == coredev;
@@ -1066,11 +1062,7 @@
 		goto err_put;
 	}
 
-<<<<<<< HEAD
-	if (device->ops.process_mad) {
-=======
 	if (device->ops.process_mad && is_full_dev) {
->>>>>>> 0ecfebd2
 		p->pma_table = get_counter_table(device, port_num);
 		ret = sysfs_create_group(&p->kobj, p->pma_table);
 		if (ret)
@@ -1126,11 +1118,7 @@
 	if (ret)
 		goto err_free_pkey;
 
-<<<<<<< HEAD
-	if (device->ops.init_port) {
-=======
 	if (device->ops.init_port && is_full_dev) {
->>>>>>> 0ecfebd2
 		ret = device->ops.init_port(device, port_num, &p->kobj);
 		if (ret)
 			goto err_remove_pkey;
@@ -1141,11 +1129,7 @@
 	 * port, so holder should be device. Therefore skip per port conunter
 	 * initialization.
 	 */
-<<<<<<< HEAD
-	if (device->ops.alloc_hw_stats && port_num)
-=======
 	if (device->ops.alloc_hw_stats && port_num && is_full_dev)
->>>>>>> 0ecfebd2
 		setup_hw_stats(device, p, port_num);
 
 	list_add_tail(&p->kobj.entry, &coredev->port_list);
@@ -1303,11 +1287,7 @@
 	.attrs = ib_dev_attrs,
 };
 
-<<<<<<< HEAD
-static void ib_free_port_attrs(struct ib_device *device)
-=======
 void ib_free_port_attrs(struct ib_core_device *coredev)
->>>>>>> 0ecfebd2
 {
 	struct kobject *p, *t;
 
@@ -1334,19 +1314,6 @@
 	kobject_put(coredev->ports_kobj);
 }
 
-<<<<<<< HEAD
-static int ib_setup_port_attrs(struct ib_device *device)
-{
-	unsigned int port;
-	int ret;
-
-	device->ports_kobj = kobject_create_and_add("ports", &device->dev.kobj);
-	if (!device->ports_kobj)
-		return -ENOMEM;
-
-	rdma_for_each_port (device, port) {
-		ret = add_port(device, port);
-=======
 int ib_setup_port_attrs(struct ib_core_device *coredev)
 {
 	struct ib_device *device = rdma_device_to_ibdev(&coredev->dev);
@@ -1360,7 +1327,6 @@
 
 	rdma_for_each_port (device, port) {
 		ret = add_port(coredev, port);
->>>>>>> 0ecfebd2
 		if (ret)
 			goto err_put;
 	}
@@ -1368,20 +1334,15 @@
 	return 0;
 
 err_put:
-<<<<<<< HEAD
-	ib_free_port_attrs(device);
-=======
 	ib_free_port_attrs(coredev);
->>>>>>> 0ecfebd2
 	return ret;
 }
 
 int ib_device_register_sysfs(struct ib_device *device)
 {
 	int ret;
-<<<<<<< HEAD
-
-	ret = ib_setup_port_attrs(device);
+
+	ret = ib_setup_port_attrs(&device->coredev);
 	if (ret)
 		return ret;
 
@@ -1391,29 +1352,11 @@
 	return 0;
 }
 
-=======
-
-	ret = ib_setup_port_attrs(&device->coredev);
-	if (ret)
-		return ret;
-
-	if (device->ops.alloc_hw_stats)
-		setup_hw_stats(device, NULL, 0);
-
-	return 0;
-}
-
->>>>>>> 0ecfebd2
 void ib_device_unregister_sysfs(struct ib_device *device)
 {
 	if (device->hw_stats_ag)
 		free_hsag(&device->dev.kobj, device->hw_stats_ag);
 	kfree(device->hw_stats);
-<<<<<<< HEAD
-
-	ib_free_port_attrs(device);
-}
-=======
 
 	ib_free_port_attrs(&device->coredev);
 }
@@ -1459,5 +1402,4 @@
 {
 	kobject_put(kobj);
 }
-EXPORT_SYMBOL(ib_port_unregister_module_stat);
->>>>>>> 0ecfebd2
+EXPORT_SYMBOL(ib_port_unregister_module_stat);