/*
 * This file is part of wl1271
 *
 * Copyright (C) 2008-2010 Nokia Corporation
 *
 * This program is free software; you can redistribute it and/or
 * modify it under the terms of the GNU General Public License
 * version 2 as published by the Free Software Foundation.
 *
 * This program is distributed in the hope that it will be useful, but
 * WITHOUT ANY WARRANTY; without even the implied warranty of
 * MERCHANTABILITY or FITNESS FOR A PARTICULAR PURPOSE.  See the GNU
 * General Public License for more details.
 *
 * You should have received a copy of the GNU General Public License
 * along with this program; if not, write to the Free Software
 * Foundation, Inc., 51 Franklin St, Fifth Floor, Boston, MA
 * 02110-1301 USA
 *
 */

#include <linux/module.h>
#include <linux/platform_device.h>

#include <linux/err.h>

#include <linux/wl12xx.h>

#include "../wlcore/wlcore.h"
#include "../wlcore/debug.h"
#include "../wlcore/io.h"
#include "../wlcore/acx.h"
#include "../wlcore/tx.h"
#include "../wlcore/rx.h"
#include "../wlcore/boot.h"

#include "wl12xx.h"
#include "reg.h"
#include "cmd.h"
#include "acx.h"
#include "scan.h"
#include "event.h"
#include "debugfs.h"

static char *fref_param;
static char *tcxo_param;

static struct wlcore_conf wl12xx_conf = {
	.sg = {
		.params = {
			[CONF_SG_ACL_BT_MASTER_MIN_BR] = 10,
			[CONF_SG_ACL_BT_MASTER_MAX_BR] = 180,
			[CONF_SG_ACL_BT_SLAVE_MIN_BR] = 10,
			[CONF_SG_ACL_BT_SLAVE_MAX_BR] = 180,
			[CONF_SG_ACL_BT_MASTER_MIN_EDR] = 10,
			[CONF_SG_ACL_BT_MASTER_MAX_EDR] = 80,
			[CONF_SG_ACL_BT_SLAVE_MIN_EDR] = 10,
			[CONF_SG_ACL_BT_SLAVE_MAX_EDR] = 80,
			[CONF_SG_ACL_WLAN_PS_MASTER_BR] = 8,
			[CONF_SG_ACL_WLAN_PS_SLAVE_BR] = 8,
			[CONF_SG_ACL_WLAN_PS_MASTER_EDR] = 20,
			[CONF_SG_ACL_WLAN_PS_SLAVE_EDR] = 20,
			[CONF_SG_ACL_WLAN_ACTIVE_MASTER_MIN_BR] = 20,
			[CONF_SG_ACL_WLAN_ACTIVE_MASTER_MAX_BR] = 35,
			[CONF_SG_ACL_WLAN_ACTIVE_SLAVE_MIN_BR] = 16,
			[CONF_SG_ACL_WLAN_ACTIVE_SLAVE_MAX_BR] = 35,
			[CONF_SG_ACL_WLAN_ACTIVE_MASTER_MIN_EDR] = 32,
			[CONF_SG_ACL_WLAN_ACTIVE_MASTER_MAX_EDR] = 50,
			[CONF_SG_ACL_WLAN_ACTIVE_SLAVE_MIN_EDR] = 28,
			[CONF_SG_ACL_WLAN_ACTIVE_SLAVE_MAX_EDR] = 50,
			[CONF_SG_ACL_ACTIVE_SCAN_WLAN_BR] = 10,
			[CONF_SG_ACL_ACTIVE_SCAN_WLAN_EDR] = 20,
			[CONF_SG_ACL_PASSIVE_SCAN_BT_BR] = 75,
			[CONF_SG_ACL_PASSIVE_SCAN_WLAN_BR] = 15,
			[CONF_SG_ACL_PASSIVE_SCAN_BT_EDR] = 27,
			[CONF_SG_ACL_PASSIVE_SCAN_WLAN_EDR] = 17,
			/* active scan params */
			[CONF_SG_AUTO_SCAN_PROBE_REQ] = 170,
			[CONF_SG_ACTIVE_SCAN_DURATION_FACTOR_HV3] = 50,
			[CONF_SG_ACTIVE_SCAN_DURATION_FACTOR_A2DP] = 100,
			/* passive scan params */
			[CONF_SG_PASSIVE_SCAN_DURATION_FACTOR_A2DP_BR] = 800,
			[CONF_SG_PASSIVE_SCAN_DURATION_FACTOR_A2DP_EDR] = 200,
			[CONF_SG_PASSIVE_SCAN_DURATION_FACTOR_HV3] = 200,
			/* passive scan in dual antenna params */
			[CONF_SG_CONSECUTIVE_HV3_IN_PASSIVE_SCAN] = 0,
			[CONF_SG_BCN_HV3_COLLISION_THRESH_IN_PASSIVE_SCAN] = 0,
			[CONF_SG_TX_RX_PROTECTION_BWIDTH_IN_PASSIVE_SCAN] = 0,
			/* general params */
			[CONF_SG_STA_FORCE_PS_IN_BT_SCO] = 1,
			[CONF_SG_ANTENNA_CONFIGURATION] = 0,
			[CONF_SG_BEACON_MISS_PERCENT] = 60,
			[CONF_SG_DHCP_TIME] = 5000,
			[CONF_SG_RXT] = 1200,
			[CONF_SG_TXT] = 1000,
			[CONF_SG_ADAPTIVE_RXT_TXT] = 1,
			[CONF_SG_GENERAL_USAGE_BIT_MAP] = 3,
			[CONF_SG_HV3_MAX_SERVED] = 6,
			[CONF_SG_PS_POLL_TIMEOUT] = 10,
			[CONF_SG_UPSD_TIMEOUT] = 10,
			[CONF_SG_CONSECUTIVE_CTS_THRESHOLD] = 2,
			[CONF_SG_STA_RX_WINDOW_AFTER_DTIM] = 5,
			[CONF_SG_STA_CONNECTION_PROTECTION_TIME] = 30,
			/* AP params */
			[CONF_AP_BEACON_MISS_TX] = 3,
			[CONF_AP_RX_WINDOW_AFTER_BEACON] = 10,
			[CONF_AP_BEACON_WINDOW_INTERVAL] = 2,
			[CONF_AP_CONNECTION_PROTECTION_TIME] = 0,
			[CONF_AP_BT_ACL_VAL_BT_SERVE_TIME] = 25,
			[CONF_AP_BT_ACL_VAL_WL_SERVE_TIME] = 25,
			/* CTS Diluting params */
			[CONF_SG_CTS_DILUTED_BAD_RX_PACKETS_TH] = 0,
			[CONF_SG_CTS_CHOP_IN_DUAL_ANT_SCO_MASTER] = 0,
		},
		.state = CONF_SG_PROTECTIVE,
	},
	.rx = {
		.rx_msdu_life_time           = 512000,
		.packet_detection_threshold  = 0,
		.ps_poll_timeout             = 15,
		.upsd_timeout                = 15,
		.rts_threshold               = IEEE80211_MAX_RTS_THRESHOLD,
		.rx_cca_threshold            = 0,
		.irq_blk_threshold           = 0xFFFF,
		.irq_pkt_threshold           = 0,
		.irq_timeout                 = 600,
		.queue_type                  = CONF_RX_QUEUE_TYPE_LOW_PRIORITY,
	},
	.tx = {
		.tx_energy_detection         = 0,
		.sta_rc_conf                 = {
			.enabled_rates       = 0,
			.short_retry_limit   = 10,
			.long_retry_limit    = 10,
			.aflags              = 0,
		},
		.ac_conf_count               = 4,
		.ac_conf                     = {
			[CONF_TX_AC_BE] = {
				.ac          = CONF_TX_AC_BE,
				.cw_min      = 15,
				.cw_max      = 63,
				.aifsn       = 3,
				.tx_op_limit = 0,
			},
			[CONF_TX_AC_BK] = {
				.ac          = CONF_TX_AC_BK,
				.cw_min      = 15,
				.cw_max      = 63,
				.aifsn       = 7,
				.tx_op_limit = 0,
			},
			[CONF_TX_AC_VI] = {
				.ac          = CONF_TX_AC_VI,
				.cw_min      = 15,
				.cw_max      = 63,
				.aifsn       = CONF_TX_AIFS_PIFS,
				.tx_op_limit = 3008,
			},
			[CONF_TX_AC_VO] = {
				.ac          = CONF_TX_AC_VO,
				.cw_min      = 15,
				.cw_max      = 63,
				.aifsn       = CONF_TX_AIFS_PIFS,
				.tx_op_limit = 1504,
			},
		},
		.max_tx_retries = 100,
		.ap_aging_period = 300,
		.tid_conf_count = 4,
		.tid_conf = {
			[CONF_TX_AC_BE] = {
				.queue_id    = CONF_TX_AC_BE,
				.channel_type = CONF_CHANNEL_TYPE_EDCF,
				.tsid        = CONF_TX_AC_BE,
				.ps_scheme   = CONF_PS_SCHEME_LEGACY,
				.ack_policy  = CONF_ACK_POLICY_LEGACY,
				.apsd_conf   = {0, 0},
			},
			[CONF_TX_AC_BK] = {
				.queue_id    = CONF_TX_AC_BK,
				.channel_type = CONF_CHANNEL_TYPE_EDCF,
				.tsid        = CONF_TX_AC_BK,
				.ps_scheme   = CONF_PS_SCHEME_LEGACY,
				.ack_policy  = CONF_ACK_POLICY_LEGACY,
				.apsd_conf   = {0, 0},
			},
			[CONF_TX_AC_VI] = {
				.queue_id    = CONF_TX_AC_VI,
				.channel_type = CONF_CHANNEL_TYPE_EDCF,
				.tsid        = CONF_TX_AC_VI,
				.ps_scheme   = CONF_PS_SCHEME_LEGACY,
				.ack_policy  = CONF_ACK_POLICY_LEGACY,
				.apsd_conf   = {0, 0},
			},
			[CONF_TX_AC_VO] = {
				.queue_id    = CONF_TX_AC_VO,
				.channel_type = CONF_CHANNEL_TYPE_EDCF,
				.tsid        = CONF_TX_AC_VO,
				.ps_scheme   = CONF_PS_SCHEME_LEGACY,
				.ack_policy  = CONF_ACK_POLICY_LEGACY,
				.apsd_conf   = {0, 0},
			},
		},
		.frag_threshold              = IEEE80211_MAX_FRAG_THRESHOLD,
		.tx_compl_timeout            = 700,
		.tx_compl_threshold          = 4,
		.basic_rate                  = CONF_HW_BIT_RATE_1MBPS,
		.basic_rate_5                = CONF_HW_BIT_RATE_6MBPS,
		.tmpl_short_retry_limit      = 10,
		.tmpl_long_retry_limit       = 10,
		.tx_watchdog_timeout         = 5000,
		.slow_link_thold             = 3,
		.fast_link_thold             = 10,
	},
	.conn = {
		.wake_up_event               = CONF_WAKE_UP_EVENT_DTIM,
		.listen_interval             = 1,
		.suspend_wake_up_event       = CONF_WAKE_UP_EVENT_N_DTIM,
		.suspend_listen_interval     = 3,
		.bcn_filt_mode               = CONF_BCN_FILT_MODE_ENABLED,
		.bcn_filt_ie_count           = 3,
		.bcn_filt_ie = {
			[0] = {
				.ie          = WLAN_EID_CHANNEL_SWITCH,
				.rule        = CONF_BCN_RULE_PASS_ON_APPEARANCE,
			},
			[1] = {
				.ie          = WLAN_EID_HT_OPERATION,
				.rule        = CONF_BCN_RULE_PASS_ON_CHANGE,
			},
			[2] = {
				.ie	     = WLAN_EID_ERP_INFO,
				.rule	     = CONF_BCN_RULE_PASS_ON_CHANGE,
			},
		},
		.synch_fail_thold            = 12,
		.bss_lose_timeout            = 400,
		.beacon_rx_timeout           = 10000,
		.broadcast_timeout           = 20000,
		.rx_broadcast_in_ps          = 1,
		.ps_poll_threshold           = 10,
		.bet_enable                  = CONF_BET_MODE_ENABLE,
		.bet_max_consecutive         = 50,
		.psm_entry_retries           = 8,
		.psm_exit_retries            = 16,
		.psm_entry_nullfunc_retries  = 3,
		.dynamic_ps_timeout          = 1500,
		.forced_ps                   = false,
		.keep_alive_interval         = 55000,
		.max_listen_interval         = 20,
		.sta_sleep_auth              = WL1271_PSM_ILLEGAL,
	},
	.itrim = {
		.enable = false,
		.timeout = 50000,
	},
	.pm_config = {
		.host_clk_settling_time = 5000,
		.host_fast_wakeup_support = CONF_FAST_WAKEUP_DISABLE,
	},
	.roam_trigger = {
		.trigger_pacing               = 1,
		.avg_weight_rssi_beacon       = 20,
		.avg_weight_rssi_data         = 10,
		.avg_weight_snr_beacon        = 20,
		.avg_weight_snr_data          = 10,
	},
	.scan = {
		.min_dwell_time_active        = 7500,
		.max_dwell_time_active        = 30000,
		.min_dwell_time_active_long   = 25000,
		.max_dwell_time_active_long   = 50000,
		.dwell_time_passive           = 100000,
		.dwell_time_dfs               = 150000,
		.num_probe_reqs               = 2,
		.split_scan_timeout           = 50000,
	},
	.sched_scan = {
		/*
		 * Values are in TU/1000 but since sched scan FW command
		 * params are in TUs rounding up may occur.
		 */
		.base_dwell_time		= 7500,
		.max_dwell_time_delta		= 22500,
		/* based on 250bits per probe @1Mbps */
		.dwell_time_delta_per_probe	= 2000,
		/* based on 250bits per probe @6Mbps (plus a bit more) */
		.dwell_time_delta_per_probe_5	= 350,
		.dwell_time_passive		= 100000,
		.dwell_time_dfs			= 150000,
		.num_probe_reqs			= 2,
		.rssi_threshold			= -90,
		.snr_threshold			= 0,
	},
	.ht = {
		.rx_ba_win_size = 8,
		.tx_ba_win_size = 64,
		.inactivity_timeout = 10000,
		.tx_ba_tid_bitmap = CONF_TX_BA_ENABLED_TID_BITMAP,
	},
	/*
	 * Memory config for wl127x chips is given in the
	 * wl12xx_default_priv_conf struct. The below configuration is
	 * for wl128x chips.
	 */
	.mem = {
		.num_stations                 = 1,
		.ssid_profiles                = 1,
		.rx_block_num                 = 40,
		.tx_min_block_num             = 40,
		.dynamic_memory               = 1,
		.min_req_tx_blocks            = 45,
		.min_req_rx_blocks            = 22,
		.tx_min                       = 27,
	},
	.fm_coex = {
		.enable                       = true,
		.swallow_period               = 5,
		.n_divider_fref_set_1         = 0xff,       /* default */
		.n_divider_fref_set_2         = 12,
		.m_divider_fref_set_1         = 0xffff,
		.m_divider_fref_set_2         = 148,	    /* default */
		.coex_pll_stabilization_time  = 0xffffffff, /* default */
		.ldo_stabilization_time       = 0xffff,     /* default */
		.fm_disturbed_band_margin     = 0xff,       /* default */
		.swallow_clk_diff             = 0xff,       /* default */
	},
	.rx_streaming = {
		.duration                      = 150,
		.queues                        = 0x1,
		.interval                      = 20,
		.always                        = 0,
	},
	.fwlog = {
		.mode                         = WL12XX_FWLOG_ON_DEMAND,
		.mem_blocks                   = 2,
		.severity                     = 0,
		.timestamp                    = WL12XX_FWLOG_TIMESTAMP_DISABLED,
		.output                       = WL12XX_FWLOG_OUTPUT_HOST,
		.threshold                    = 0,
	},
	.rate = {
		.rate_retry_score = 32000,
		.per_add = 8192,
		.per_th1 = 2048,
		.per_th2 = 4096,
		.max_per = 8100,
		.inverse_curiosity_factor = 5,
		.tx_fail_low_th = 4,
		.tx_fail_high_th = 10,
		.per_alpha_shift = 4,
		.per_add_shift = 13,
		.per_beta1_shift = 10,
		.per_beta2_shift = 8,
		.rate_check_up = 2,
		.rate_check_down = 12,
		.rate_retry_policy = {
			0x00, 0x00, 0x00, 0x00, 0x00,
			0x00, 0x00, 0x00, 0x00, 0x00,
			0x00, 0x00, 0x00,
		},
	},
	.hangover = {
		.recover_time               = 0,
		.hangover_period            = 20,
		.dynamic_mode               = 1,
		.early_termination_mode     = 1,
		.max_period                 = 20,
		.min_period                 = 1,
		.increase_delta             = 1,
		.decrease_delta             = 2,
		.quiet_time                 = 4,
		.increase_time              = 1,
		.window_size                = 16,
	},
	.recovery = {
		.bug_on_recovery	    = 0,
		.no_recovery		    = 0,
	},
};

static struct wl12xx_priv_conf wl12xx_default_priv_conf = {
	.rf = {
		.tx_per_channel_power_compensation_2 = {
			0x00, 0x00, 0x00, 0x00, 0x00, 0x00, 0x00,
		},
		.tx_per_channel_power_compensation_5 = {
			0x00, 0x00, 0x00, 0x00, 0x00, 0x00,
			0x00, 0x00, 0x00, 0x00, 0x00, 0x00,
			0x00, 0x00, 0x00, 0x00, 0x00, 0x00,
		},
	},
	.mem_wl127x = {
		.num_stations                 = 1,
		.ssid_profiles                = 1,
		.rx_block_num                 = 70,
		.tx_min_block_num             = 40,
		.dynamic_memory               = 1,
		.min_req_tx_blocks            = 100,
		.min_req_rx_blocks            = 22,
		.tx_min                       = 27,
	},

};

#define WL12XX_TX_HW_BLOCK_SPARE_DEFAULT        1
#define WL12XX_TX_HW_BLOCK_GEM_SPARE            2
#define WL12XX_TX_HW_BLOCK_SIZE                 252

static const u8 wl12xx_rate_to_idx_2ghz[] = {
	/* MCS rates are used only with 11n */
	7,                             /* WL12XX_CONF_HW_RXTX_RATE_MCS7_SGI */
	7,                             /* WL12XX_CONF_HW_RXTX_RATE_MCS7 */
	6,                             /* WL12XX_CONF_HW_RXTX_RATE_MCS6 */
	5,                             /* WL12XX_CONF_HW_RXTX_RATE_MCS5 */
	4,                             /* WL12XX_CONF_HW_RXTX_RATE_MCS4 */
	3,                             /* WL12XX_CONF_HW_RXTX_RATE_MCS3 */
	2,                             /* WL12XX_CONF_HW_RXTX_RATE_MCS2 */
	1,                             /* WL12XX_CONF_HW_RXTX_RATE_MCS1 */
	0,                             /* WL12XX_CONF_HW_RXTX_RATE_MCS0 */

	11,                            /* WL12XX_CONF_HW_RXTX_RATE_54   */
	10,                            /* WL12XX_CONF_HW_RXTX_RATE_48   */
	9,                             /* WL12XX_CONF_HW_RXTX_RATE_36   */
	8,                             /* WL12XX_CONF_HW_RXTX_RATE_24   */

	/* TI-specific rate */
	CONF_HW_RXTX_RATE_UNSUPPORTED, /* WL12XX_CONF_HW_RXTX_RATE_22   */

	7,                             /* WL12XX_CONF_HW_RXTX_RATE_18   */
	6,                             /* WL12XX_CONF_HW_RXTX_RATE_12   */
	3,                             /* WL12XX_CONF_HW_RXTX_RATE_11   */
	5,                             /* WL12XX_CONF_HW_RXTX_RATE_9    */
	4,                             /* WL12XX_CONF_HW_RXTX_RATE_6    */
	2,                             /* WL12XX_CONF_HW_RXTX_RATE_5_5  */
	1,                             /* WL12XX_CONF_HW_RXTX_RATE_2    */
	0                              /* WL12XX_CONF_HW_RXTX_RATE_1    */
};

static const u8 wl12xx_rate_to_idx_5ghz[] = {
	/* MCS rates are used only with 11n */
	7,                             /* WL12XX_CONF_HW_RXTX_RATE_MCS7_SGI */
	7,                             /* WL12XX_CONF_HW_RXTX_RATE_MCS7 */
	6,                             /* WL12XX_CONF_HW_RXTX_RATE_MCS6 */
	5,                             /* WL12XX_CONF_HW_RXTX_RATE_MCS5 */
	4,                             /* WL12XX_CONF_HW_RXTX_RATE_MCS4 */
	3,                             /* WL12XX_CONF_HW_RXTX_RATE_MCS3 */
	2,                             /* WL12XX_CONF_HW_RXTX_RATE_MCS2 */
	1,                             /* WL12XX_CONF_HW_RXTX_RATE_MCS1 */
	0,                             /* WL12XX_CONF_HW_RXTX_RATE_MCS0 */

	7,                             /* WL12XX_CONF_HW_RXTX_RATE_54   */
	6,                             /* WL12XX_CONF_HW_RXTX_RATE_48   */
	5,                             /* WL12XX_CONF_HW_RXTX_RATE_36   */
	4,                             /* WL12XX_CONF_HW_RXTX_RATE_24   */

	/* TI-specific rate */
	CONF_HW_RXTX_RATE_UNSUPPORTED, /* WL12XX_CONF_HW_RXTX_RATE_22   */

	3,                             /* WL12XX_CONF_HW_RXTX_RATE_18   */
	2,                             /* WL12XX_CONF_HW_RXTX_RATE_12   */
	CONF_HW_RXTX_RATE_UNSUPPORTED, /* WL12XX_CONF_HW_RXTX_RATE_11   */
	1,                             /* WL12XX_CONF_HW_RXTX_RATE_9    */
	0,                             /* WL12XX_CONF_HW_RXTX_RATE_6    */
	CONF_HW_RXTX_RATE_UNSUPPORTED, /* WL12XX_CONF_HW_RXTX_RATE_5_5  */
	CONF_HW_RXTX_RATE_UNSUPPORTED, /* WL12XX_CONF_HW_RXTX_RATE_2    */
	CONF_HW_RXTX_RATE_UNSUPPORTED  /* WL12XX_CONF_HW_RXTX_RATE_1    */
};

static const u8 *wl12xx_band_rate_to_idx[] = {
	[IEEE80211_BAND_2GHZ] = wl12xx_rate_to_idx_2ghz,
	[IEEE80211_BAND_5GHZ] = wl12xx_rate_to_idx_5ghz
};

enum wl12xx_hw_rates {
	WL12XX_CONF_HW_RXTX_RATE_MCS7_SGI = 0,
	WL12XX_CONF_HW_RXTX_RATE_MCS7,
	WL12XX_CONF_HW_RXTX_RATE_MCS6,
	WL12XX_CONF_HW_RXTX_RATE_MCS5,
	WL12XX_CONF_HW_RXTX_RATE_MCS4,
	WL12XX_CONF_HW_RXTX_RATE_MCS3,
	WL12XX_CONF_HW_RXTX_RATE_MCS2,
	WL12XX_CONF_HW_RXTX_RATE_MCS1,
	WL12XX_CONF_HW_RXTX_RATE_MCS0,
	WL12XX_CONF_HW_RXTX_RATE_54,
	WL12XX_CONF_HW_RXTX_RATE_48,
	WL12XX_CONF_HW_RXTX_RATE_36,
	WL12XX_CONF_HW_RXTX_RATE_24,
	WL12XX_CONF_HW_RXTX_RATE_22,
	WL12XX_CONF_HW_RXTX_RATE_18,
	WL12XX_CONF_HW_RXTX_RATE_12,
	WL12XX_CONF_HW_RXTX_RATE_11,
	WL12XX_CONF_HW_RXTX_RATE_9,
	WL12XX_CONF_HW_RXTX_RATE_6,
	WL12XX_CONF_HW_RXTX_RATE_5_5,
	WL12XX_CONF_HW_RXTX_RATE_2,
	WL12XX_CONF_HW_RXTX_RATE_1,
	WL12XX_CONF_HW_RXTX_RATE_MAX,
};

static struct wlcore_partition_set wl12xx_ptable[PART_TABLE_LEN] = {
	[PART_DOWN] = {
		.mem = {
			.start = 0x00000000,
			.size  = 0x000177c0
		},
		.reg = {
			.start = REGISTERS_BASE,
			.size  = 0x00008800
		},
		.mem2 = {
			.start = 0x00000000,
			.size  = 0x00000000
		},
		.mem3 = {
			.start = 0x00000000,
			.size  = 0x00000000
		},
	},

	[PART_BOOT] = { /* in wl12xx we can use a mix of work and down
			 * partition here */
		.mem = {
			.start = 0x00040000,
			.size  = 0x00014fc0
		},
		.reg = {
			.start = REGISTERS_BASE,
			.size  = 0x00008800
		},
		.mem2 = {
			.start = 0x00000000,
			.size  = 0x00000000
		},
		.mem3 = {
			.start = 0x00000000,
			.size  = 0x00000000
		},
	},

	[PART_WORK] = {
		.mem = {
			.start = 0x00040000,
			.size  = 0x00014fc0
		},
		.reg = {
			.start = REGISTERS_BASE,
			.size  = 0x0000a000
		},
		.mem2 = {
			.start = 0x003004f8,
			.size  = 0x00000004
		},
		.mem3 = {
			.start = 0x00040404,
			.size  = 0x00000000
		},
	},

	[PART_DRPW] = {
		.mem = {
			.start = 0x00040000,
			.size  = 0x00014fc0
		},
		.reg = {
			.start = DRPW_BASE,
			.size  = 0x00006000
		},
		.mem2 = {
			.start = 0x00000000,
			.size  = 0x00000000
		},
		.mem3 = {
			.start = 0x00000000,
			.size  = 0x00000000
		}
	}
};

static const int wl12xx_rtable[REG_TABLE_LEN] = {
	[REG_ECPU_CONTROL]		= WL12XX_REG_ECPU_CONTROL,
	[REG_INTERRUPT_NO_CLEAR]	= WL12XX_REG_INTERRUPT_NO_CLEAR,
	[REG_INTERRUPT_ACK]		= WL12XX_REG_INTERRUPT_ACK,
	[REG_COMMAND_MAILBOX_PTR]	= WL12XX_REG_COMMAND_MAILBOX_PTR,
	[REG_EVENT_MAILBOX_PTR]		= WL12XX_REG_EVENT_MAILBOX_PTR,
	[REG_INTERRUPT_TRIG]		= WL12XX_REG_INTERRUPT_TRIG,
	[REG_INTERRUPT_MASK]		= WL12XX_REG_INTERRUPT_MASK,
	[REG_PC_ON_RECOVERY]		= WL12XX_SCR_PAD4,
	[REG_CHIP_ID_B]			= WL12XX_CHIP_ID_B,
	[REG_CMD_MBOX_ADDRESS]		= WL12XX_CMD_MBOX_ADDRESS,

	/* data access memory addresses, used with partition translation */
	[REG_SLV_MEM_DATA]		= WL1271_SLV_MEM_DATA,
	[REG_SLV_REG_DATA]		= WL1271_SLV_REG_DATA,

	/* raw data access memory addresses */
	[REG_RAW_FW_STATUS_ADDR]	= FW_STATUS_ADDR,
};

/* TODO: maybe move to a new header file? */
#define WL127X_FW_NAME_MULTI	"ti-connectivity/wl127x-fw-5-mr.bin"
#define WL127X_FW_NAME_SINGLE	"ti-connectivity/wl127x-fw-5-sr.bin"
#define WL127X_PLT_FW_NAME	"ti-connectivity/wl127x-fw-5-plt.bin"

#define WL128X_FW_NAME_MULTI	"ti-connectivity/wl128x-fw-5-mr.bin"
#define WL128X_FW_NAME_SINGLE	"ti-connectivity/wl128x-fw-5-sr.bin"
#define WL128X_PLT_FW_NAME	"ti-connectivity/wl128x-fw-5-plt.bin"

static int wl127x_prepare_read(struct wl1271 *wl, u32 rx_desc, u32 len)
{
	int ret;

	if (wl->chip.id != CHIP_ID_128X_PG20) {
		struct wl1271_acx_mem_map *wl_mem_map = wl->target_mem_map;
		struct wl12xx_priv *priv = wl->priv;

		/*
		 * Choose the block we want to read
		 * For aggregated packets, only the first memory block
		 * should be retrieved. The FW takes care of the rest.
		 */
		u32 mem_block = rx_desc & RX_MEM_BLOCK_MASK;

		priv->rx_mem_addr->addr = (mem_block << 8) +
			le32_to_cpu(wl_mem_map->packet_memory_pool_start);

		priv->rx_mem_addr->addr_extra = priv->rx_mem_addr->addr + 4;

		ret = wlcore_write(wl, WL1271_SLV_REG_DATA, priv->rx_mem_addr,
				   sizeof(*priv->rx_mem_addr), false);
		if (ret < 0)
			return ret;
	}

	return 0;
}

static int wl12xx_identify_chip(struct wl1271 *wl)
{
	int ret = 0;

	switch (wl->chip.id) {
	case CHIP_ID_127X_PG10:
		wl1271_warning("chip id 0x%x (1271 PG10) support is obsolete",
			       wl->chip.id);

		wl->quirks |= WLCORE_QUIRK_LEGACY_NVS |
			      WLCORE_QUIRK_DUAL_PROBE_TMPL |
			      WLCORE_QUIRK_TKIP_HEADER_SPACE |
			      WLCORE_QUIRK_START_STA_FAILS |
			      WLCORE_QUIRK_AP_ZERO_SESSION_ID;
		wl->sr_fw_name = WL127X_FW_NAME_SINGLE;
		wl->mr_fw_name = WL127X_FW_NAME_MULTI;
		memcpy(&wl->conf.mem, &wl12xx_default_priv_conf.mem_wl127x,
		       sizeof(wl->conf.mem));

		/* read data preparation is only needed by wl127x */
		wl->ops->prepare_read = wl127x_prepare_read;

		wlcore_set_min_fw_ver(wl, WL127X_CHIP_VER,
			      WL127X_IFTYPE_SR_VER,  WL127X_MAJOR_SR_VER,
			      WL127X_SUBTYPE_SR_VER, WL127X_MINOR_SR_VER,
			      WL127X_IFTYPE_MR_VER,  WL127X_MAJOR_MR_VER,
			      WL127X_SUBTYPE_MR_VER, WL127X_MINOR_MR_VER);
		break;

	case CHIP_ID_127X_PG20:
		wl1271_debug(DEBUG_BOOT, "chip id 0x%x (1271 PG20)",
			     wl->chip.id);

		wl->quirks |= WLCORE_QUIRK_LEGACY_NVS |
			      WLCORE_QUIRK_DUAL_PROBE_TMPL |
			      WLCORE_QUIRK_TKIP_HEADER_SPACE |
			      WLCORE_QUIRK_START_STA_FAILS |
			      WLCORE_QUIRK_AP_ZERO_SESSION_ID;
		wl->plt_fw_name = WL127X_PLT_FW_NAME;
		wl->sr_fw_name = WL127X_FW_NAME_SINGLE;
		wl->mr_fw_name = WL127X_FW_NAME_MULTI;
		memcpy(&wl->conf.mem, &wl12xx_default_priv_conf.mem_wl127x,
		       sizeof(wl->conf.mem));

		/* read data preparation is only needed by wl127x */
		wl->ops->prepare_read = wl127x_prepare_read;

		wlcore_set_min_fw_ver(wl, WL127X_CHIP_VER,
			      WL127X_IFTYPE_SR_VER,  WL127X_MAJOR_SR_VER,
			      WL127X_SUBTYPE_SR_VER, WL127X_MINOR_SR_VER,
			      WL127X_IFTYPE_MR_VER,  WL127X_MAJOR_MR_VER,
			      WL127X_SUBTYPE_MR_VER, WL127X_MINOR_MR_VER);
		break;

	case CHIP_ID_128X_PG20:
		wl1271_debug(DEBUG_BOOT, "chip id 0x%x (1283 PG20)",
			     wl->chip.id);
		wl->plt_fw_name = WL128X_PLT_FW_NAME;
		wl->sr_fw_name = WL128X_FW_NAME_SINGLE;
		wl->mr_fw_name = WL128X_FW_NAME_MULTI;

		/* wl128x requires TX blocksize alignment */
		wl->quirks |= WLCORE_QUIRK_TX_BLOCKSIZE_ALIGN |
			      WLCORE_QUIRK_DUAL_PROBE_TMPL |
			      WLCORE_QUIRK_TKIP_HEADER_SPACE |
			      WLCORE_QUIRK_START_STA_FAILS |
			      WLCORE_QUIRK_AP_ZERO_SESSION_ID;

		wlcore_set_min_fw_ver(wl, WL128X_CHIP_VER,
			      WL128X_IFTYPE_SR_VER,  WL128X_MAJOR_SR_VER,
			      WL128X_SUBTYPE_SR_VER, WL128X_MINOR_SR_VER,
			      WL128X_IFTYPE_MR_VER,  WL128X_MAJOR_MR_VER,
			      WL128X_SUBTYPE_MR_VER, WL128X_MINOR_MR_VER);
		break;
	case CHIP_ID_128X_PG10:
	default:
		wl1271_warning("unsupported chip id: 0x%x", wl->chip.id);
		ret = -ENODEV;
		goto out;
	}

	/* common settings */
	wl->scan_templ_id_2_4 = CMD_TEMPL_APP_PROBE_REQ_2_4_LEGACY;
	wl->scan_templ_id_5 = CMD_TEMPL_APP_PROBE_REQ_5_LEGACY;
	wl->sched_scan_templ_id_2_4 = CMD_TEMPL_CFG_PROBE_REQ_2_4;
	wl->sched_scan_templ_id_5 = CMD_TEMPL_CFG_PROBE_REQ_5;
	wl->max_channels_5 = WL12XX_MAX_CHANNELS_5GHZ;
out:
	return ret;
}

static int __must_check wl12xx_top_reg_write(struct wl1271 *wl, int addr,
					     u16 val)
{
	int ret;

	/* write address >> 1 + 0x30000 to OCP_POR_CTR */
	addr = (addr >> 1) + 0x30000;
	ret = wlcore_write32(wl, WL12XX_OCP_POR_CTR, addr);
	if (ret < 0)
		goto out;

	/* write value to OCP_POR_WDATA */
	ret = wlcore_write32(wl, WL12XX_OCP_DATA_WRITE, val);
	if (ret < 0)
		goto out;

	/* write 1 to OCP_CMD */
	ret = wlcore_write32(wl, WL12XX_OCP_CMD, OCP_CMD_WRITE);
	if (ret < 0)
		goto out;

out:
	return ret;
}

static int __must_check wl12xx_top_reg_read(struct wl1271 *wl, int addr,
					    u16 *out)
{
	u32 val;
	int timeout = OCP_CMD_LOOP;
	int ret;

	/* write address >> 1 + 0x30000 to OCP_POR_CTR */
	addr = (addr >> 1) + 0x30000;
	ret = wlcore_write32(wl, WL12XX_OCP_POR_CTR, addr);
	if (ret < 0)
		return ret;

	/* write 2 to OCP_CMD */
	ret = wlcore_write32(wl, WL12XX_OCP_CMD, OCP_CMD_READ);
	if (ret < 0)
		return ret;

	/* poll for data ready */
	do {
		ret = wlcore_read32(wl, WL12XX_OCP_DATA_READ, &val);
		if (ret < 0)
			return ret;
	} while (!(val & OCP_READY_MASK) && --timeout);

	if (!timeout) {
		wl1271_warning("Top register access timed out.");
		return -ETIMEDOUT;
	}

	/* check data status and return if OK */
	if ((val & OCP_STATUS_MASK) != OCP_STATUS_OK) {
		wl1271_warning("Top register access returned error.");
		return -EIO;
	}

	if (out)
		*out = val & 0xffff;

	return 0;
}

static int wl128x_switch_tcxo_to_fref(struct wl1271 *wl)
{
	u16 spare_reg;
	int ret;

	/* Mask bits [2] & [8:4] in the sys_clk_cfg register */
	ret = wl12xx_top_reg_read(wl, WL_SPARE_REG, &spare_reg);
	if (ret < 0)
		return ret;

	if (spare_reg == 0xFFFF)
		return -EFAULT;
	spare_reg |= (BIT(3) | BIT(5) | BIT(6));
	ret = wl12xx_top_reg_write(wl, WL_SPARE_REG, spare_reg);
	if (ret < 0)
		return ret;

	/* Enable FREF_CLK_REQ & mux MCS and coex PLLs to FREF */
	ret = wl12xx_top_reg_write(wl, SYS_CLK_CFG_REG,
				   WL_CLK_REQ_TYPE_PG2 | MCS_PLL_CLK_SEL_FREF);
	if (ret < 0)
		return ret;

	/* Delay execution for 15msec, to let the HW settle */
	mdelay(15);

	return 0;
}

static bool wl128x_is_tcxo_valid(struct wl1271 *wl)
{
	u16 tcxo_detection;
	int ret;

	ret = wl12xx_top_reg_read(wl, TCXO_CLK_DETECT_REG, &tcxo_detection);
	if (ret < 0)
		return false;

	if (tcxo_detection & TCXO_DET_FAILED)
		return false;

	return true;
}

static bool wl128x_is_fref_valid(struct wl1271 *wl)
{
	u16 fref_detection;
	int ret;

	ret = wl12xx_top_reg_read(wl, FREF_CLK_DETECT_REG, &fref_detection);
	if (ret < 0)
		return false;

	if (fref_detection & FREF_CLK_DETECT_FAIL)
		return false;

	return true;
}

static int wl128x_manually_configure_mcs_pll(struct wl1271 *wl)
{
	int ret;

	ret = wl12xx_top_reg_write(wl, MCS_PLL_M_REG, MCS_PLL_M_REG_VAL);
	if (ret < 0)
		goto out;

	ret = wl12xx_top_reg_write(wl, MCS_PLL_N_REG, MCS_PLL_N_REG_VAL);
	if (ret < 0)
		goto out;

	ret = wl12xx_top_reg_write(wl, MCS_PLL_CONFIG_REG,
				   MCS_PLL_CONFIG_REG_VAL);

out:
	return ret;
}

static int wl128x_configure_mcs_pll(struct wl1271 *wl, int clk)
{
	u16 spare_reg;
	u16 pll_config;
	u8 input_freq;
	struct wl12xx_priv *priv = wl->priv;
	int ret;

	/* Mask bits [3:1] in the sys_clk_cfg register */
	ret = wl12xx_top_reg_read(wl, WL_SPARE_REG, &spare_reg);
	if (ret < 0)
		return ret;

	if (spare_reg == 0xFFFF)
		return -EFAULT;
	spare_reg |= BIT(2);
	ret = wl12xx_top_reg_write(wl, WL_SPARE_REG, spare_reg);
	if (ret < 0)
		return ret;

	/* Handle special cases of the TCXO clock */
	if (priv->tcxo_clock == WL12XX_TCXOCLOCK_16_8 ||
	    priv->tcxo_clock == WL12XX_TCXOCLOCK_33_6)
		return wl128x_manually_configure_mcs_pll(wl);

	/* Set the input frequency according to the selected clock source */
	input_freq = (clk & 1) + 1;

	ret = wl12xx_top_reg_read(wl, MCS_PLL_CONFIG_REG, &pll_config);
	if (ret < 0)
		return ret;

	if (pll_config == 0xFFFF)
		return -EFAULT;
	pll_config |= (input_freq << MCS_SEL_IN_FREQ_SHIFT);
	pll_config |= MCS_PLL_ENABLE_HP;
	ret = wl12xx_top_reg_write(wl, MCS_PLL_CONFIG_REG, pll_config);

	return ret;
}

/*
 * WL128x has two clocks input - TCXO and FREF.
 * TCXO is the main clock of the device, while FREF is used to sync
 * between the GPS and the cellular modem.
 * In cases where TCXO is 32.736MHz or 16.368MHz, the FREF will be used
 * as the WLAN/BT main clock.
 */
static int wl128x_boot_clk(struct wl1271 *wl, int *selected_clock)
{
	struct wl12xx_priv *priv = wl->priv;
	u16 sys_clk_cfg;
	int ret;

	/* For XTAL-only modes, FREF will be used after switching from TCXO */
	if (priv->ref_clock == WL12XX_REFCLOCK_26_XTAL ||
	    priv->ref_clock == WL12XX_REFCLOCK_38_XTAL) {
		if (!wl128x_switch_tcxo_to_fref(wl))
			return -EINVAL;
		goto fref_clk;
	}

	/* Query the HW, to determine which clock source we should use */
	ret = wl12xx_top_reg_read(wl, SYS_CLK_CFG_REG, &sys_clk_cfg);
	if (ret < 0)
		return ret;

	if (sys_clk_cfg == 0xFFFF)
		return -EINVAL;
	if (sys_clk_cfg & PRCM_CM_EN_MUX_WLAN_FREF)
		goto fref_clk;

	/* If TCXO is either 32.736MHz or 16.368MHz, switch to FREF */
	if (priv->tcxo_clock == WL12XX_TCXOCLOCK_16_368 ||
	    priv->tcxo_clock == WL12XX_TCXOCLOCK_32_736) {
		if (!wl128x_switch_tcxo_to_fref(wl))
			return -EINVAL;
		goto fref_clk;
	}

	/* TCXO clock is selected */
	if (!wl128x_is_tcxo_valid(wl))
		return -EINVAL;
	*selected_clock = priv->tcxo_clock;
	goto config_mcs_pll;

fref_clk:
	/* FREF clock is selected */
	if (!wl128x_is_fref_valid(wl))
		return -EINVAL;
	*selected_clock = priv->ref_clock;

config_mcs_pll:
	return wl128x_configure_mcs_pll(wl, *selected_clock);
}

static int wl127x_boot_clk(struct wl1271 *wl)
{
	struct wl12xx_priv *priv = wl->priv;
	u32 pause;
	u32 clk;
	int ret;

	if (WL127X_PG_GET_MAJOR(wl->hw_pg_ver) < 3)
		wl->quirks |= WLCORE_QUIRK_END_OF_TRANSACTION;

	if (priv->ref_clock == CONF_REF_CLK_19_2_E ||
	    priv->ref_clock == CONF_REF_CLK_38_4_E ||
	    priv->ref_clock == CONF_REF_CLK_38_4_M_XTAL)
		/* ref clk: 19.2/38.4/38.4-XTAL */
		clk = 0x3;
	else if (priv->ref_clock == CONF_REF_CLK_26_E ||
		 priv->ref_clock == CONF_REF_CLK_26_M_XTAL ||
		 priv->ref_clock == CONF_REF_CLK_52_E)
		/* ref clk: 26/52 */
		clk = 0x5;
	else
		return -EINVAL;

	if (priv->ref_clock != CONF_REF_CLK_19_2_E) {
		u16 val;
		/* Set clock type (open drain) */
		ret = wl12xx_top_reg_read(wl, OCP_REG_CLK_TYPE, &val);
		if (ret < 0)
			goto out;

		val &= FREF_CLK_TYPE_BITS;
		ret = wl12xx_top_reg_write(wl, OCP_REG_CLK_TYPE, val);
		if (ret < 0)
			goto out;

		/* Set clock pull mode (no pull) */
		ret = wl12xx_top_reg_read(wl, OCP_REG_CLK_PULL, &val);
		if (ret < 0)
			goto out;

		val |= NO_PULL;
		ret = wl12xx_top_reg_write(wl, OCP_REG_CLK_PULL, val);
		if (ret < 0)
			goto out;
	} else {
		u16 val;
		/* Set clock polarity */
		ret = wl12xx_top_reg_read(wl, OCP_REG_CLK_POLARITY, &val);
		if (ret < 0)
			goto out;

		val &= FREF_CLK_POLARITY_BITS;
		val |= CLK_REQ_OUTN_SEL;
		ret = wl12xx_top_reg_write(wl, OCP_REG_CLK_POLARITY, val);
		if (ret < 0)
			goto out;
	}

	ret = wlcore_write32(wl, WL12XX_PLL_PARAMETERS, clk);
	if (ret < 0)
		goto out;

	ret = wlcore_read32(wl, WL12XX_PLL_PARAMETERS, &pause);
	if (ret < 0)
		goto out;

	wl1271_debug(DEBUG_BOOT, "pause1 0x%x", pause);

	pause &= ~(WU_COUNTER_PAUSE_VAL);
	pause |= WU_COUNTER_PAUSE_VAL;
	ret = wlcore_write32(wl, WL12XX_WU_COUNTER_PAUSE, pause);

out:
	return ret;
}

static int wl1271_boot_soft_reset(struct wl1271 *wl)
{
	unsigned long timeout;
	u32 boot_data;
	int ret = 0;

	/* perform soft reset */
	ret = wlcore_write32(wl, WL12XX_SLV_SOFT_RESET, ACX_SLV_SOFT_RESET_BIT);
	if (ret < 0)
		goto out;

	/* SOFT_RESET is self clearing */
	timeout = jiffies + usecs_to_jiffies(SOFT_RESET_MAX_TIME);
	while (1) {
		ret = wlcore_read32(wl, WL12XX_SLV_SOFT_RESET, &boot_data);
		if (ret < 0)
			goto out;

		wl1271_debug(DEBUG_BOOT, "soft reset bootdata 0x%x", boot_data);
		if ((boot_data & ACX_SLV_SOFT_RESET_BIT) == 0)
			break;

		if (time_after(jiffies, timeout)) {
			/* 1.2 check pWhalBus->uSelfClearTime if the
			 * timeout was reached */
			wl1271_error("soft reset timeout");
			return -1;
		}

		udelay(SOFT_RESET_STALL_TIME);
	}

	/* disable Rx/Tx */
	ret = wlcore_write32(wl, WL12XX_ENABLE, 0x0);
	if (ret < 0)
		goto out;

	/* disable auto calibration on start*/
	ret = wlcore_write32(wl, WL12XX_SPARE_A2, 0xffff);

out:
	return ret;
}

static int wl12xx_pre_boot(struct wl1271 *wl)
{
	struct wl12xx_priv *priv = wl->priv;
	int ret = 0;
	u32 clk;
	int selected_clock = -1;

	if (wl->chip.id == CHIP_ID_128X_PG20) {
		ret = wl128x_boot_clk(wl, &selected_clock);
		if (ret < 0)
			goto out;
	} else {
		ret = wl127x_boot_clk(wl);
		if (ret < 0)
			goto out;
	}

	/* Continue the ELP wake up sequence */
	ret = wlcore_write32(wl, WL12XX_WELP_ARM_COMMAND, WELP_ARM_COMMAND_VAL);
	if (ret < 0)
		goto out;

	udelay(500);

	ret = wlcore_set_partition(wl, &wl->ptable[PART_DRPW]);
	if (ret < 0)
		goto out;

	/* Read-modify-write DRPW_SCRATCH_START register (see next state)
	   to be used by DRPw FW. The RTRIM value will be added by the FW
	   before taking DRPw out of reset */

	ret = wlcore_read32(wl, WL12XX_DRPW_SCRATCH_START, &clk);
	if (ret < 0)
		goto out;

	wl1271_debug(DEBUG_BOOT, "clk2 0x%x", clk);

	if (wl->chip.id == CHIP_ID_128X_PG20)
		clk |= ((selected_clock & 0x3) << 1) << 4;
	else
		clk |= (priv->ref_clock << 1) << 4;

	ret = wlcore_write32(wl, WL12XX_DRPW_SCRATCH_START, clk);
	if (ret < 0)
		goto out;

	ret = wlcore_set_partition(wl, &wl->ptable[PART_WORK]);
	if (ret < 0)
		goto out;

	/* Disable interrupts */
	ret = wlcore_write_reg(wl, REG_INTERRUPT_MASK, WL1271_ACX_INTR_ALL);
	if (ret < 0)
		goto out;

	ret = wl1271_boot_soft_reset(wl);
	if (ret < 0)
		goto out;

out:
	return ret;
}

static int wl12xx_pre_upload(struct wl1271 *wl)
{
	u32 tmp;
	u16 polarity;
	int ret;

	/* write firmware's last address (ie. it's length) to
	 * ACX_EEPROMLESS_IND_REG */
	wl1271_debug(DEBUG_BOOT, "ACX_EEPROMLESS_IND_REG");

	ret = wlcore_write32(wl, WL12XX_EEPROMLESS_IND, WL12XX_EEPROMLESS_IND);
	if (ret < 0)
		goto out;

	ret = wlcore_read_reg(wl, REG_CHIP_ID_B, &tmp);
	if (ret < 0)
		goto out;

	wl1271_debug(DEBUG_BOOT, "chip id 0x%x", tmp);

	/* 6. read the EEPROM parameters */
	ret = wlcore_read32(wl, WL12XX_SCR_PAD2, &tmp);
	if (ret < 0)
		goto out;

	/* WL1271: The reference driver skips steps 7 to 10 (jumps directly
	 * to upload_fw) */

	if (wl->chip.id == CHIP_ID_128X_PG20) {
		ret = wl12xx_top_reg_write(wl, SDIO_IO_DS, HCI_IO_DS_6MA);
		if (ret < 0)
			goto out;
	}

	/* polarity must be set before the firmware is loaded */
	ret = wl12xx_top_reg_read(wl, OCP_REG_POLARITY, &polarity);
	if (ret < 0)
		goto out;

	/* We use HIGH polarity, so unset the LOW bit */
	polarity &= ~POLARITY_LOW;
	ret = wl12xx_top_reg_write(wl, OCP_REG_POLARITY, polarity);

out:
	return ret;
}

static int wl12xx_enable_interrupts(struct wl1271 *wl)
{
	int ret;

	ret = wlcore_write_reg(wl, REG_INTERRUPT_MASK,
			       WL12XX_ACX_ALL_EVENTS_VECTOR);
	if (ret < 0)
		goto out;

	wlcore_enable_interrupts(wl);
	ret = wlcore_write_reg(wl, REG_INTERRUPT_MASK,
			       WL1271_ACX_INTR_ALL & ~(WL12XX_INTR_MASK));
	if (ret < 0)
		goto disable_interrupts;

	ret = wlcore_write32(wl, WL12XX_HI_CFG, HI_CFG_DEF_VAL);
	if (ret < 0)
		goto disable_interrupts;

	return ret;

disable_interrupts:
	wlcore_disable_interrupts(wl);

out:
	return ret;
}

static int wl12xx_boot(struct wl1271 *wl)
{
	int ret;

	ret = wl12xx_pre_boot(wl);
	if (ret < 0)
		goto out;

	ret = wlcore_boot_upload_nvs(wl);
	if (ret < 0)
		goto out;

	ret = wl12xx_pre_upload(wl);
	if (ret < 0)
		goto out;

	ret = wlcore_boot_upload_firmware(wl);
	if (ret < 0)
		goto out;

	wl->event_mask = BSS_LOSE_EVENT_ID |
		REGAINED_BSS_EVENT_ID |
		SCAN_COMPLETE_EVENT_ID |
		ROLE_STOP_COMPLETE_EVENT_ID |
		RSSI_SNR_TRIGGER_0_EVENT_ID |
		PSPOLL_DELIVERY_FAILURE_EVENT_ID |
		SOFT_GEMINI_SENSE_EVENT_ID |
		PERIODIC_SCAN_REPORT_EVENT_ID |
		PERIODIC_SCAN_COMPLETE_EVENT_ID |
		DUMMY_PACKET_EVENT_ID |
		PEER_REMOVE_COMPLETE_EVENT_ID |
		BA_SESSION_RX_CONSTRAINT_EVENT_ID |
		REMAIN_ON_CHANNEL_COMPLETE_EVENT_ID |
		INACTIVE_STA_EVENT_ID |
		MAX_TX_RETRY_EVENT_ID |
		CHANNEL_SWITCH_COMPLETE_EVENT_ID;

	ret = wlcore_boot_run_firmware(wl);
	if (ret < 0)
		goto out;

	ret = wl12xx_enable_interrupts(wl);

out:
	return ret;
}

static int wl12xx_trigger_cmd(struct wl1271 *wl, int cmd_box_addr,
			       void *buf, size_t len)
{
	int ret;

	ret = wlcore_write(wl, cmd_box_addr, buf, len, false);
	if (ret < 0)
		return ret;

	ret = wlcore_write_reg(wl, REG_INTERRUPT_TRIG, WL12XX_INTR_TRIG_CMD);

	return ret;
}

static int wl12xx_ack_event(struct wl1271 *wl)
{
	return wlcore_write_reg(wl, REG_INTERRUPT_TRIG,
				WL12XX_INTR_TRIG_EVENT_ACK);
}

static u32 wl12xx_calc_tx_blocks(struct wl1271 *wl, u32 len, u32 spare_blks)
{
	u32 blk_size = WL12XX_TX_HW_BLOCK_SIZE;
	u32 align_len = wlcore_calc_packet_alignment(wl, len);

	return (align_len + blk_size - 1) / blk_size + spare_blks;
}

static void
wl12xx_set_tx_desc_blocks(struct wl1271 *wl, struct wl1271_tx_hw_descr *desc,
			  u32 blks, u32 spare_blks)
{
	if (wl->chip.id == CHIP_ID_128X_PG20) {
		desc->wl128x_mem.total_mem_blocks = blks;
	} else {
		desc->wl127x_mem.extra_blocks = spare_blks;
		desc->wl127x_mem.total_mem_blocks = blks;
	}
}

static void
wl12xx_set_tx_desc_data_len(struct wl1271 *wl, struct wl1271_tx_hw_descr *desc,
			    struct sk_buff *skb)
{
	u32 aligned_len = wlcore_calc_packet_alignment(wl, skb->len);

	if (wl->chip.id == CHIP_ID_128X_PG20) {
		desc->wl128x_mem.extra_bytes = aligned_len - skb->len;
		desc->length = cpu_to_le16(aligned_len >> 2);

		wl1271_debug(DEBUG_TX,
			     "tx_fill_hdr: hlid: %d len: %d life: %d mem: %d extra: %d",
			     desc->hlid,
			     le16_to_cpu(desc->length),
			     le16_to_cpu(desc->life_time),
			     desc->wl128x_mem.total_mem_blocks,
			     desc->wl128x_mem.extra_bytes);
	} else {
		/* calculate number of padding bytes */
		int pad = aligned_len - skb->len;
		desc->tx_attr |=
			cpu_to_le16(pad << TX_HW_ATTR_OFST_LAST_WORD_PAD);

		/* Store the aligned length in terms of words */
		desc->length = cpu_to_le16(aligned_len >> 2);

		wl1271_debug(DEBUG_TX,
			     "tx_fill_hdr: pad: %d hlid: %d len: %d life: %d mem: %d",
			     pad, desc->hlid,
			     le16_to_cpu(desc->length),
			     le16_to_cpu(desc->life_time),
			     desc->wl127x_mem.total_mem_blocks);
	}
}

static enum wl_rx_buf_align
wl12xx_get_rx_buf_align(struct wl1271 *wl, u32 rx_desc)
{
	if (rx_desc & RX_BUF_UNALIGNED_PAYLOAD)
		return WLCORE_RX_BUF_UNALIGNED;

	return WLCORE_RX_BUF_ALIGNED;
}

static u32 wl12xx_get_rx_packet_len(struct wl1271 *wl, void *rx_data,
				    u32 data_len)
{
	struct wl1271_rx_descriptor *desc = rx_data;

	/* invalid packet */
	if (data_len < sizeof(*desc) ||
	    data_len < sizeof(*desc) + desc->pad_len)
		return 0;

	return data_len - sizeof(*desc) - desc->pad_len;
}

static int wl12xx_tx_delayed_compl(struct wl1271 *wl)
{
	if (wl->fw_status_1->tx_results_counter ==
	    (wl->tx_results_count & 0xff))
		return 0;

	return wlcore_tx_complete(wl);
}

static int wl12xx_hw_init(struct wl1271 *wl)
{
	int ret;

	if (wl->chip.id == CHIP_ID_128X_PG20) {
		u32 host_cfg_bitmap = HOST_IF_CFG_RX_FIFO_ENABLE;

		ret = wl128x_cmd_general_parms(wl);
		if (ret < 0)
			goto out;

		/*
		 * If we are in calibrator based auto detect then we got the FEM nr
		 * in wl->fem_manuf. No need to continue further
		 */
		if (wl->plt_mode == PLT_FEM_DETECT)
			goto out;

		ret = wl128x_cmd_radio_parms(wl);
		if (ret < 0)
			goto out;

		if (wl->quirks & WLCORE_QUIRK_TX_BLOCKSIZE_ALIGN)
			/* Enable SDIO padding */
			host_cfg_bitmap |= HOST_IF_CFG_TX_PAD_TO_SDIO_BLK;

		/* Must be before wl1271_acx_init_mem_config() */
		ret = wl1271_acx_host_if_cfg_bitmap(wl, host_cfg_bitmap);
		if (ret < 0)
			goto out;
	} else {
		ret = wl1271_cmd_general_parms(wl);
		if (ret < 0)
			goto out;

		/*
		 * If we are in calibrator based auto detect then we got the FEM nr
		 * in wl->fem_manuf. No need to continue further
		 */
		if (wl->plt_mode == PLT_FEM_DETECT)
			goto out;

		ret = wl1271_cmd_radio_parms(wl);
		if (ret < 0)
			goto out;
		ret = wl1271_cmd_ext_radio_parms(wl);
		if (ret < 0)
			goto out;
	}
out:
	return ret;
}

static u32 wl12xx_sta_get_ap_rate_mask(struct wl1271 *wl,
				       struct wl12xx_vif *wlvif)
{
	return wlvif->rate_set;
}

static void wl12xx_conf_init(struct wl1271 *wl)
{
	struct wl12xx_priv *priv = wl->priv;

	/* apply driver default configuration */
	memcpy(&wl->conf, &wl12xx_conf, sizeof(wl12xx_conf));

	/* apply default private configuration */
	memcpy(&priv->conf, &wl12xx_default_priv_conf, sizeof(priv->conf));
}

static bool wl12xx_mac_in_fuse(struct wl1271 *wl)
{
	bool supported = false;
	u8 major, minor;

	if (wl->chip.id == CHIP_ID_128X_PG20) {
		major = WL128X_PG_GET_MAJOR(wl->hw_pg_ver);
		minor = WL128X_PG_GET_MINOR(wl->hw_pg_ver);

		/* in wl128x we have the MAC address if the PG is >= (2, 1) */
		if (major > 2 || (major == 2 && minor >= 1))
			supported = true;
	} else {
		major = WL127X_PG_GET_MAJOR(wl->hw_pg_ver);
		minor = WL127X_PG_GET_MINOR(wl->hw_pg_ver);

		/* in wl127x we have the MAC address if the PG is >= (3, 1) */
		if (major == 3 && minor >= 1)
			supported = true;
	}

	wl1271_debug(DEBUG_PROBE,
		     "PG Ver major = %d minor = %d, MAC %s present",
		     major, minor, supported ? "is" : "is not");

	return supported;
}

static int wl12xx_get_fuse_mac(struct wl1271 *wl)
{
	u32 mac1, mac2;
	int ret;

	ret = wlcore_set_partition(wl, &wl->ptable[PART_DRPW]);
	if (ret < 0)
		goto out;

	ret = wlcore_read32(wl, WL12XX_REG_FUSE_BD_ADDR_1, &mac1);
	if (ret < 0)
		goto out;

	ret = wlcore_read32(wl, WL12XX_REG_FUSE_BD_ADDR_2, &mac2);
	if (ret < 0)
		goto out;

	/* these are the two parts of the BD_ADDR */
	wl->fuse_oui_addr = ((mac2 & 0xffff) << 8) +
		((mac1 & 0xff000000) >> 24);
	wl->fuse_nic_addr = mac1 & 0xffffff;

	ret = wlcore_set_partition(wl, &wl->ptable[PART_DOWN]);

out:
	return ret;
}

static int wl12xx_get_pg_ver(struct wl1271 *wl, s8 *ver)
{
	u16 die_info;
	int ret;

	if (wl->chip.id == CHIP_ID_128X_PG20)
		ret = wl12xx_top_reg_read(wl, WL128X_REG_FUSE_DATA_2_1,
					  &die_info);
	else
		ret = wl12xx_top_reg_read(wl, WL127X_REG_FUSE_DATA_2_1,
					  &die_info);

	if (ret >= 0 && ver)
		*ver = (s8)((die_info & PG_VER_MASK) >> PG_VER_OFFSET);

	return ret;
}

static int wl12xx_get_mac(struct wl1271 *wl)
{
	if (wl12xx_mac_in_fuse(wl))
		return wl12xx_get_fuse_mac(wl);

	return 0;
}

static void wl12xx_set_tx_desc_csum(struct wl1271 *wl,
				    struct wl1271_tx_hw_descr *desc,
				    struct sk_buff *skb)
{
	desc->wl12xx_reserved = 0;
}

static int wl12xx_plt_init(struct wl1271 *wl)
{
	int ret;

	ret = wl->ops->boot(wl);
	if (ret < 0)
		goto out;

	ret = wl->ops->hw_init(wl);
	if (ret < 0)
		goto out_irq_disable;

	/*
	 * If we are in calibrator based auto detect then we got the FEM nr
	 * in wl->fem_manuf. No need to continue further
	 */
	if (wl->plt_mode == PLT_FEM_DETECT)
		goto out;

	ret = wl1271_acx_init_mem_config(wl);
	if (ret < 0)
		goto out_irq_disable;

	ret = wl12xx_acx_mem_cfg(wl);
	if (ret < 0)
		goto out_free_memmap;

	/* Enable data path */
	ret = wl1271_cmd_data_path(wl, 1);
	if (ret < 0)
		goto out_free_memmap;

	/* Configure for CAM power saving (ie. always active) */
	ret = wl1271_acx_sleep_auth(wl, WL1271_PSM_CAM);
	if (ret < 0)
		goto out_free_memmap;

	/* configure PM */
	ret = wl1271_acx_pm_config(wl);
	if (ret < 0)
		goto out_free_memmap;

	goto out;

out_free_memmap:
	kfree(wl->target_mem_map);
	wl->target_mem_map = NULL;

out_irq_disable:
	mutex_unlock(&wl->mutex);
	/* Unlocking the mutex in the middle of handling is
	   inherently unsafe. In this case we deem it safe to do,
	   because we need to let any possibly pending IRQ out of
	   the system (and while we are WL1271_STATE_OFF the IRQ
	   work function will not do anything.) Also, any other
	   possible concurrent operations will fail due to the
	   current state, hence the wl1271 struct should be safe. */
	wlcore_disable_interrupts(wl);
	mutex_lock(&wl->mutex);
out:
	return ret;
}

static int wl12xx_get_spare_blocks(struct wl1271 *wl, bool is_gem)
{
	if (is_gem)
		return WL12XX_TX_HW_BLOCK_GEM_SPARE;

	return WL12XX_TX_HW_BLOCK_SPARE_DEFAULT;
}

static int wl12xx_set_key(struct wl1271 *wl, enum set_key_cmd cmd,
			  struct ieee80211_vif *vif,
			  struct ieee80211_sta *sta,
			  struct ieee80211_key_conf *key_conf)
{
	return wlcore_set_key(wl, cmd, vif, sta, key_conf);
}

static int wl12xx_set_peer_cap(struct wl1271 *wl,
			       struct ieee80211_sta_ht_cap *ht_cap,
			       bool allow_ht_operation,
			       u32 rate_set, u8 hlid)
{
	return wl1271_acx_set_ht_capabilities(wl, ht_cap, allow_ht_operation,
					      hlid);
}

static bool wl12xx_lnk_high_prio(struct wl1271 *wl, u8 hlid,
				 struct wl1271_link *lnk)
{
	u8 thold;

	if (test_bit(hlid, (unsigned long *)&wl->fw_fast_lnk_map))
		thold = wl->conf.tx.fast_link_thold;
	else
		thold = wl->conf.tx.slow_link_thold;

	return lnk->allocated_pkts < thold;
}

static bool wl12xx_lnk_low_prio(struct wl1271 *wl, u8 hlid,
				struct wl1271_link *lnk)
{
	/* any link is good for low priority */
	return true;
}

static int wl12xx_setup(struct wl1271 *wl);

static struct wlcore_ops wl12xx_ops = {
	.setup			= wl12xx_setup,
	.identify_chip		= wl12xx_identify_chip,
	.boot			= wl12xx_boot,
	.plt_init		= wl12xx_plt_init,
	.trigger_cmd		= wl12xx_trigger_cmd,
	.ack_event		= wl12xx_ack_event,
	.wait_for_event		= wl12xx_wait_for_event,
	.process_mailbox_events	= wl12xx_process_mailbox_events,
	.calc_tx_blocks		= wl12xx_calc_tx_blocks,
	.set_tx_desc_blocks	= wl12xx_set_tx_desc_blocks,
	.set_tx_desc_data_len	= wl12xx_set_tx_desc_data_len,
	.get_rx_buf_align	= wl12xx_get_rx_buf_align,
	.get_rx_packet_len	= wl12xx_get_rx_packet_len,
	.tx_immediate_compl	= NULL,
	.tx_delayed_compl	= wl12xx_tx_delayed_compl,
	.hw_init		= wl12xx_hw_init,
	.init_vif		= NULL,
	.sta_get_ap_rate_mask	= wl12xx_sta_get_ap_rate_mask,
	.get_pg_ver		= wl12xx_get_pg_ver,
	.get_mac		= wl12xx_get_mac,
	.set_tx_desc_csum	= wl12xx_set_tx_desc_csum,
	.set_rx_csum		= NULL,
	.ap_get_mimo_wide_rate_mask = NULL,
	.debugfs_init		= wl12xx_debugfs_add_files,
	.scan_start		= wl12xx_scan_start,
	.scan_stop		= wl12xx_scan_stop,
	.sched_scan_start	= wl12xx_sched_scan_start,
	.sched_scan_stop	= wl12xx_scan_sched_scan_stop,
	.get_spare_blocks	= wl12xx_get_spare_blocks,
	.set_key		= wl12xx_set_key,
	.channel_switch		= wl12xx_cmd_channel_switch,
	.pre_pkt_send		= NULL,
	.set_peer_cap		= wl12xx_set_peer_cap,
	.lnk_high_prio		= wl12xx_lnk_high_prio,
	.lnk_low_prio		= wl12xx_lnk_low_prio,
};

static struct ieee80211_sta_ht_cap wl12xx_ht_cap = {
	.cap = IEEE80211_HT_CAP_GRN_FLD | IEEE80211_HT_CAP_SGI_20 |
	       (1 << IEEE80211_HT_CAP_RX_STBC_SHIFT),
	.ht_supported = true,
	.ampdu_factor = IEEE80211_HT_MAX_AMPDU_8K,
	.ampdu_density = IEEE80211_HT_MPDU_DENSITY_8,
	.mcs = {
		.rx_mask = { 0xff, 0, 0, 0, 0, 0, 0, 0, 0, 0, },
		.rx_highest = cpu_to_le16(72),
		.tx_params = IEEE80211_HT_MCS_TX_DEFINED,
		},
};

static int wl12xx_setup(struct wl1271 *wl)
{
	struct wl12xx_priv *priv = wl->priv;
	struct wl12xx_platform_data *pdata = wl->pdev->dev.platform_data;

	wl->rtable = wl12xx_rtable;
	wl->num_tx_desc = WL12XX_NUM_TX_DESCRIPTORS;
	wl->num_rx_desc = WL12XX_NUM_RX_DESCRIPTORS;
	wl->num_channels = 1;
	wl->num_mac_addr = WL12XX_NUM_MAC_ADDRESSES;
	wl->band_rate_to_idx = wl12xx_band_rate_to_idx;
	wl->hw_tx_rate_tbl_size = WL12XX_CONF_HW_RXTX_RATE_MAX;
	wl->hw_min_ht_rate = WL12XX_CONF_HW_RXTX_RATE_MCS0;
	wl->fw_status_priv_len = 0;
	wl->stats.fw_stats_len = sizeof(struct wl12xx_acx_statistics);
	wlcore_set_ht_cap(wl, IEEE80211_BAND_2GHZ, &wl12xx_ht_cap);
	wlcore_set_ht_cap(wl, IEEE80211_BAND_5GHZ, &wl12xx_ht_cap);
	wl12xx_conf_init(wl);

	if (!fref_param) {
		priv->ref_clock = pdata->board_ref_clock;
	} else {
		if (!strcmp(fref_param, "19.2"))
			priv->ref_clock = WL12XX_REFCLOCK_19;
		else if (!strcmp(fref_param, "26"))
			priv->ref_clock = WL12XX_REFCLOCK_26;
		else if (!strcmp(fref_param, "26x"))
			priv->ref_clock = WL12XX_REFCLOCK_26_XTAL;
		else if (!strcmp(fref_param, "38.4"))
			priv->ref_clock = WL12XX_REFCLOCK_38;
		else if (!strcmp(fref_param, "38.4x"))
			priv->ref_clock = WL12XX_REFCLOCK_38_XTAL;
		else if (!strcmp(fref_param, "52"))
			priv->ref_clock = WL12XX_REFCLOCK_52;
		else
			wl1271_error("Invalid fref parameter %s", fref_param);
	}

	if (!tcxo_param) {
		priv->tcxo_clock = pdata->board_tcxo_clock;
	} else {
		if (!strcmp(tcxo_param, "19.2"))
			priv->tcxo_clock = WL12XX_TCXOCLOCK_19_2;
		else if (!strcmp(tcxo_param, "26"))
			priv->tcxo_clock = WL12XX_TCXOCLOCK_26;
		else if (!strcmp(tcxo_param, "38.4"))
			priv->tcxo_clock = WL12XX_TCXOCLOCK_38_4;
		else if (!strcmp(tcxo_param, "52"))
			priv->tcxo_clock = WL12XX_TCXOCLOCK_52;
		else if (!strcmp(tcxo_param, "16.368"))
			priv->tcxo_clock = WL12XX_TCXOCLOCK_16_368;
		else if (!strcmp(tcxo_param, "32.736"))
			priv->tcxo_clock = WL12XX_TCXOCLOCK_32_736;
		else if (!strcmp(tcxo_param, "16.8"))
			priv->tcxo_clock = WL12XX_TCXOCLOCK_16_8;
		else if (!strcmp(tcxo_param, "33.6"))
			priv->tcxo_clock = WL12XX_TCXOCLOCK_33_6;
		else
			wl1271_error("Invalid tcxo parameter %s", tcxo_param);
	}

	priv->rx_mem_addr = kmalloc(sizeof(*priv->rx_mem_addr), GFP_KERNEL);
	if (!priv->rx_mem_addr)
		return -ENOMEM;

	return 0;
}

static int wl12xx_probe(struct platform_device *pdev)
{
	struct wl1271 *wl;
	struct ieee80211_hw *hw;
	int ret;

	hw = wlcore_alloc_hw(sizeof(struct wl12xx_priv),
			     WL12XX_AGGR_BUFFER_SIZE,
			     sizeof(struct wl12xx_event_mailbox));
	if (IS_ERR(hw)) {
		wl1271_error("can't allocate hw");
		ret = PTR_ERR(hw);
		goto out;
	}

	wl = hw->priv;
	wl->ops = &wl12xx_ops;
	wl->ptable = wl12xx_ptable;
	ret = wlcore_probe(wl, pdev);
	if (ret)
		goto out_free;

	return ret;

out_free:
	wlcore_free_hw(wl);
out:
	return ret;
}

<<<<<<< HEAD
static const struct platform_device_id wl12xx_id_table[] = {
=======
static int __devexit wl12xx_remove(struct platform_device *pdev)
{
	struct wl1271 *wl = platform_get_drvdata(pdev);
	struct wl12xx_priv *priv;

	if (!wl)
		goto out;
	priv = wl->priv;

	kfree(priv->rx_mem_addr);

out:
	return wlcore_remove(pdev);
}

static const struct platform_device_id wl12xx_id_table[] __devinitconst = {
>>>>>>> 2e07d028
	{ "wl12xx", 0 },
	{  } /* Terminating Entry */
};
MODULE_DEVICE_TABLE(platform, wl12xx_id_table);

static struct platform_driver wl12xx_driver = {
	.probe		= wl12xx_probe,
<<<<<<< HEAD
	.remove		= wlcore_remove,
=======
	.remove		= __devexit_p(wl12xx_remove),
>>>>>>> 2e07d028
	.id_table	= wl12xx_id_table,
	.driver = {
		.name	= "wl12xx_driver",
		.owner	= THIS_MODULE,
	}
};

module_platform_driver(wl12xx_driver);

module_param_named(fref, fref_param, charp, 0);
MODULE_PARM_DESC(fref, "FREF clock: 19.2, 26, 26x, 38.4, 38.4x, 52");

module_param_named(tcxo, tcxo_param, charp, 0);
MODULE_PARM_DESC(tcxo,
		 "TCXO clock: 19.2, 26, 38.4, 52, 16.368, 32.736, 16.8, 33.6");

MODULE_LICENSE("GPL v2");
MODULE_AUTHOR("Luciano Coelho <coelho@ti.com>");
MODULE_FIRMWARE(WL127X_FW_NAME_SINGLE);
MODULE_FIRMWARE(WL127X_FW_NAME_MULTI);
MODULE_FIRMWARE(WL127X_PLT_FW_NAME);
MODULE_FIRMWARE(WL128X_FW_NAME_SINGLE);
MODULE_FIRMWARE(WL128X_FW_NAME_MULTI);
MODULE_FIRMWARE(WL128X_PLT_FW_NAME);<|MERGE_RESOLUTION|>--- conflicted
+++ resolved
@@ -1798,10 +1798,7 @@
 	return ret;
 }
 
-<<<<<<< HEAD
-static const struct platform_device_id wl12xx_id_table[] = {
-=======
-static int __devexit wl12xx_remove(struct platform_device *pdev)
+static int wl12xx_remove(struct platform_device *pdev)
 {
 	struct wl1271 *wl = platform_get_drvdata(pdev);
 	struct wl12xx_priv *priv;
@@ -1816,8 +1813,7 @@
 	return wlcore_remove(pdev);
 }
 
-static const struct platform_device_id wl12xx_id_table[] __devinitconst = {
->>>>>>> 2e07d028
+static const struct platform_device_id wl12xx_id_table[] = {
 	{ "wl12xx", 0 },
 	{  } /* Terminating Entry */
 };
@@ -1825,11 +1821,7 @@
 
 static struct platform_driver wl12xx_driver = {
 	.probe		= wl12xx_probe,
-<<<<<<< HEAD
-	.remove		= wlcore_remove,
-=======
-	.remove		= __devexit_p(wl12xx_remove),
->>>>>>> 2e07d028
+	.remove		= wl12xx_remove,
 	.id_table	= wl12xx_id_table,
 	.driver = {
 		.name	= "wl12xx_driver",
