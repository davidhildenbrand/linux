// SPDX-License-Identifier: GPL-2.0-only
/*
 *  HIDPP protocol for Logitech receivers
 *
 *  Copyright (c) 2011 Logitech (c)
 *  Copyright (c) 2012-2013 Google (c)
 *  Copyright (c) 2013-2014 Red Hat Inc.
 */


#define pr_fmt(fmt) KBUILD_MODNAME ": " fmt

#include <linux/device.h>
#include <linux/input.h>
#include <linux/usb.h>
#include <linux/hid.h>
#include <linux/module.h>
#include <linux/slab.h>
#include <linux/sched.h>
#include <linux/sched/clock.h>
#include <linux/kfifo.h>
#include <linux/input/mt.h>
#include <linux/workqueue.h>
#include <linux/atomic.h>
#include <linux/fixp-arith.h>
#include <asm/unaligned.h>
#include "usbhid/usbhid.h"
#include "hid-ids.h"

MODULE_DESCRIPTION("Support for Logitech devices relying on the HID++ specification");
MODULE_LICENSE("GPL");
MODULE_AUTHOR("Benjamin Tissoires <benjamin.tissoires@gmail.com>");
MODULE_AUTHOR("Nestor Lopez Casado <nlopezcasad@logitech.com>");
MODULE_AUTHOR("Bastien Nocera <hadess@hadess.net>");

static bool disable_tap_to_click;
module_param(disable_tap_to_click, bool, 0644);
MODULE_PARM_DESC(disable_tap_to_click,
	"Disable Tap-To-Click mode reporting for touchpads (only on the K400 currently).");

/* Define a non-zero software ID to identify our own requests */
#define LINUX_KERNEL_SW_ID			0x01

#define REPORT_ID_HIDPP_SHORT			0x10
#define REPORT_ID_HIDPP_LONG			0x11
#define REPORT_ID_HIDPP_VERY_LONG		0x12

#define HIDPP_REPORT_SHORT_LENGTH		7
#define HIDPP_REPORT_LONG_LENGTH		20
#define HIDPP_REPORT_VERY_LONG_MAX_LENGTH	64

#define HIDPP_REPORT_SHORT_SUPPORTED		BIT(0)
#define HIDPP_REPORT_LONG_SUPPORTED		BIT(1)
#define HIDPP_REPORT_VERY_LONG_SUPPORTED	BIT(2)

#define HIDPP_SUB_ID_CONSUMER_VENDOR_KEYS	0x03
#define HIDPP_SUB_ID_ROLLER			0x05
#define HIDPP_SUB_ID_MOUSE_EXTRA_BTNS		0x06
#define HIDPP_SUB_ID_USER_IFACE_EVENT		0x08
#define HIDPP_USER_IFACE_EVENT_ENCRYPTION_KEY_LOST	BIT(5)

#define HIDPP_QUIRK_CLASS_WTP			BIT(0)
#define HIDPP_QUIRK_CLASS_M560			BIT(1)
#define HIDPP_QUIRK_CLASS_K400			BIT(2)
#define HIDPP_QUIRK_CLASS_G920			BIT(3)
#define HIDPP_QUIRK_CLASS_K750			BIT(4)

/* bits 2..20 are reserved for classes */
/* #define HIDPP_QUIRK_CONNECT_EVENTS		BIT(21) disabled */
#define HIDPP_QUIRK_WTP_PHYSICAL_BUTTONS	BIT(22)
#define HIDPP_QUIRK_DELAYED_INIT		BIT(23)
#define HIDPP_QUIRK_FORCE_OUTPUT_REPORTS	BIT(24)
#define HIDPP_QUIRK_HIDPP_WHEELS		BIT(25)
#define HIDPP_QUIRK_HIDPP_EXTRA_MOUSE_BTNS	BIT(26)
#define HIDPP_QUIRK_HIDPP_CONSUMER_VENDOR_KEYS	BIT(27)
#define HIDPP_QUIRK_HI_RES_SCROLL_1P0		BIT(28)
#define HIDPP_QUIRK_WIRELESS_STATUS		BIT(29)

/* These are just aliases for now */
#define HIDPP_QUIRK_KBD_SCROLL_WHEEL HIDPP_QUIRK_HIDPP_WHEELS
#define HIDPP_QUIRK_KBD_ZOOM_WHEEL   HIDPP_QUIRK_HIDPP_WHEELS

/* Convenience constant to check for any high-res support. */
#define HIDPP_CAPABILITY_HI_RES_SCROLL	(HIDPP_CAPABILITY_HIDPP10_FAST_SCROLL | \
					 HIDPP_CAPABILITY_HIDPP20_HI_RES_SCROLL | \
					 HIDPP_CAPABILITY_HIDPP20_HI_RES_WHEEL)

#define HIDPP_CAPABILITY_HIDPP10_BATTERY	BIT(0)
#define HIDPP_CAPABILITY_HIDPP20_BATTERY	BIT(1)
#define HIDPP_CAPABILITY_BATTERY_MILEAGE	BIT(2)
#define HIDPP_CAPABILITY_BATTERY_LEVEL_STATUS	BIT(3)
#define HIDPP_CAPABILITY_BATTERY_VOLTAGE	BIT(4)
#define HIDPP_CAPABILITY_BATTERY_PERCENTAGE	BIT(5)
#define HIDPP_CAPABILITY_UNIFIED_BATTERY	BIT(6)
#define HIDPP_CAPABILITY_HIDPP20_HI_RES_WHEEL	BIT(7)
#define HIDPP_CAPABILITY_HIDPP20_HI_RES_SCROLL	BIT(8)
#define HIDPP_CAPABILITY_HIDPP10_FAST_SCROLL	BIT(9)
#define HIDPP_CAPABILITY_ADC_MEASUREMENT	BIT(10)

#define lg_map_key_clear(c)  hid_map_usage_clear(hi, usage, bit, max, EV_KEY, (c))

/*
 * There are two hidpp protocols in use, the first version hidpp10 is known
 * as register access protocol or RAP, the second version hidpp20 is known as
 * feature access protocol or FAP
 *
 * Most older devices (including the Unifying usb receiver) use the RAP protocol
 * where as most newer devices use the FAP protocol. Both protocols are
 * compatible with the underlying transport, which could be usb, Unifiying, or
 * bluetooth. The message lengths are defined by the hid vendor specific report
 * descriptor for the HIDPP_SHORT report type (total message lenth 7 bytes) and
 * the HIDPP_LONG report type (total message length 20 bytes)
 *
 * The RAP protocol uses both report types, whereas the FAP only uses HIDPP_LONG
 * messages. The Unifying receiver itself responds to RAP messages (device index
 * is 0xFF for the receiver), and all messages (short or long) with a device
 * index between 1 and 6 are passed untouched to the corresponding paired
 * Unifying device.
 *
 * The paired device can be RAP or FAP, it will receive the message untouched
 * from the Unifiying receiver.
 */

struct fap {
	u8 feature_index;
	u8 funcindex_clientid;
	u8 params[HIDPP_REPORT_VERY_LONG_MAX_LENGTH - 4U];
};

struct rap {
	u8 sub_id;
	u8 reg_address;
	u8 params[HIDPP_REPORT_VERY_LONG_MAX_LENGTH - 4U];
};

struct hidpp_report {
	u8 report_id;
	u8 device_index;
	union {
		struct fap fap;
		struct rap rap;
		u8 rawbytes[sizeof(struct fap)];
	};
} __packed;

struct hidpp_battery {
	u8 feature_index;
	u8 solar_feature_index;
	u8 voltage_feature_index;
	u8 adc_measurement_feature_index;
	struct power_supply_desc desc;
	struct power_supply *ps;
	char name[64];
	int status;
	int capacity;
	int level;
	int voltage;
	int charge_type;
	bool online;
	u8 supported_levels_1004;
};

/**
 * struct hidpp_scroll_counter - Utility class for processing high-resolution
 *                             scroll events.
 * @dev: the input device for which events should be reported.
 * @wheel_multiplier: the scalar multiplier to be applied to each wheel event
 * @remainder: counts the number of high-resolution units moved since the last
 *             low-resolution event (REL_WHEEL or REL_HWHEEL) was sent. Should
 *             only be used by class methods.
 * @direction: direction of last movement (1 or -1)
 * @last_time: last event time, used to reset remainder after inactivity
 */
struct hidpp_scroll_counter {
	int wheel_multiplier;
	int remainder;
	int direction;
	unsigned long long last_time;
};

struct hidpp_device {
	struct hid_device *hid_dev;
	struct input_dev *input;
	struct mutex send_mutex;
	void *send_receive_buf;
	char *name;		/* will never be NULL and should not be freed */
	wait_queue_head_t wait;
	int very_long_report_length;
	bool answer_available;
	u8 protocol_major;
	u8 protocol_minor;

	void *private_data;

	struct work_struct work;
	struct kfifo delayed_work_fifo;
	struct input_dev *delayed_input;

	unsigned long quirks;
	unsigned long capabilities;
	u8 supported_reports;

	struct hidpp_battery battery;
	struct hidpp_scroll_counter vertical_wheel_counter;

	u8 wireless_feature_index;

	bool connected_once;
};

/* HID++ 1.0 error codes */
#define HIDPP_ERROR				0x8f
#define HIDPP_ERROR_SUCCESS			0x00
#define HIDPP_ERROR_INVALID_SUBID		0x01
#define HIDPP_ERROR_INVALID_ADRESS		0x02
#define HIDPP_ERROR_INVALID_VALUE		0x03
#define HIDPP_ERROR_CONNECT_FAIL		0x04
#define HIDPP_ERROR_TOO_MANY_DEVICES		0x05
#define HIDPP_ERROR_ALREADY_EXISTS		0x06
#define HIDPP_ERROR_BUSY			0x07
#define HIDPP_ERROR_UNKNOWN_DEVICE		0x08
#define HIDPP_ERROR_RESOURCE_ERROR		0x09
#define HIDPP_ERROR_REQUEST_UNAVAILABLE		0x0a
#define HIDPP_ERROR_INVALID_PARAM_VALUE		0x0b
#define HIDPP_ERROR_WRONG_PIN_CODE		0x0c
/* HID++ 2.0 error codes */
#define HIDPP20_ERROR_NO_ERROR			0x00
#define HIDPP20_ERROR_UNKNOWN			0x01
#define HIDPP20_ERROR_INVALID_ARGS		0x02
#define HIDPP20_ERROR_OUT_OF_RANGE		0x03
#define HIDPP20_ERROR_HW_ERROR			0x04
#define HIDPP20_ERROR_NOT_ALLOWED		0x05
#define HIDPP20_ERROR_INVALID_FEATURE_INDEX	0x06
#define HIDPP20_ERROR_INVALID_FUNCTION_ID	0x07
#define HIDPP20_ERROR_BUSY			0x08
#define HIDPP20_ERROR_UNSUPPORTED		0x09
#define HIDPP20_ERROR				0xff

static int __hidpp_send_report(struct hid_device *hdev,
				struct hidpp_report *hidpp_report)
{
	struct hidpp_device *hidpp = hid_get_drvdata(hdev);
	int fields_count, ret;

	switch (hidpp_report->report_id) {
	case REPORT_ID_HIDPP_SHORT:
		fields_count = HIDPP_REPORT_SHORT_LENGTH;
		break;
	case REPORT_ID_HIDPP_LONG:
		fields_count = HIDPP_REPORT_LONG_LENGTH;
		break;
	case REPORT_ID_HIDPP_VERY_LONG:
		fields_count = hidpp->very_long_report_length;
		break;
	default:
		return -ENODEV;
	}

	/*
	 * set the device_index as the receiver, it will be overwritten by
	 * hid_hw_request if needed
	 */
	hidpp_report->device_index = 0xff;

	if (hidpp->quirks & HIDPP_QUIRK_FORCE_OUTPUT_REPORTS) {
		ret = hid_hw_output_report(hdev, (u8 *)hidpp_report, fields_count);
	} else {
		ret = hid_hw_raw_request(hdev, hidpp_report->report_id,
			(u8 *)hidpp_report, fields_count, HID_OUTPUT_REPORT,
			HID_REQ_SET_REPORT);
	}

	return ret == fields_count ? 0 : -1;
}

/*
 * Effectively send the message to the device, waiting for its answer.
 *
 * Must be called with hidpp->send_mutex locked
 *
 * Same return protocol than hidpp_send_message_sync():
 * - success on 0
 * - negative error means transport error
 * - positive value means protocol error
 */
static int __do_hidpp_send_message_sync(struct hidpp_device *hidpp,
	struct hidpp_report *message,
	struct hidpp_report *response)
{
	int ret;

	__must_hold(&hidpp->send_mutex);

	hidpp->send_receive_buf = response;
	hidpp->answer_available = false;

	/*
	 * So that we can later validate the answer when it arrives
	 * in hidpp_raw_event
	 */
	*response = *message;

	ret = __hidpp_send_report(hidpp->hid_dev, message);
	if (ret) {
		dbg_hid("__hidpp_send_report returned err: %d\n", ret);
		memset(response, 0, sizeof(struct hidpp_report));
		return ret;
	}
<<<<<<< HEAD

	if (!wait_event_timeout(hidpp->wait, hidpp->answer_available,
				5*HZ)) {
		dbg_hid("%s:timeout waiting for response\n", __func__);
		memset(response, 0, sizeof(struct hidpp_report));
		return -ETIMEDOUT;
	}

	if (response->report_id == REPORT_ID_HIDPP_SHORT &&
	    response->rap.sub_id == HIDPP_ERROR) {
		ret = response->rap.params[1];
		dbg_hid("%s:got hidpp error %02X\n", __func__, ret);
		return ret;
	}

=======

	if (!wait_event_timeout(hidpp->wait, hidpp->answer_available,
				5*HZ)) {
		dbg_hid("%s:timeout waiting for response\n", __func__);
		memset(response, 0, sizeof(struct hidpp_report));
		return -ETIMEDOUT;
	}

	if (response->report_id == REPORT_ID_HIDPP_SHORT &&
	    response->rap.sub_id == HIDPP_ERROR) {
		ret = response->rap.params[1];
		dbg_hid("%s:got hidpp error %02X\n", __func__, ret);
		return ret;
	}

>>>>>>> 0c383648
	if ((response->report_id == REPORT_ID_HIDPP_LONG ||
	     response->report_id == REPORT_ID_HIDPP_VERY_LONG) &&
	    response->fap.feature_index == HIDPP20_ERROR) {
		ret = response->fap.params[1];
		dbg_hid("%s:got hidpp 2.0 error %02X\n", __func__, ret);
		return ret;
	}
<<<<<<< HEAD

	return 0;
}

=======

	return 0;
}

>>>>>>> 0c383648
/*
 * hidpp_send_message_sync() returns 0 in case of success, and something else
 * in case of a failure.
 *
 * See __do_hidpp_send_message_sync() for a detailed explanation of the returned
 * value.
 */
static int hidpp_send_message_sync(struct hidpp_device *hidpp,
	struct hidpp_report *message,
	struct hidpp_report *response)
{
	int ret;
	int max_retries = 3;

	mutex_lock(&hidpp->send_mutex);

	do {
		ret = __do_hidpp_send_message_sync(hidpp, message, response);
		if (ret != HIDPP20_ERROR_BUSY)
			break;

		dbg_hid("%s:got busy hidpp 2.0 error %02X, retrying\n", __func__, ret);
	} while (--max_retries);

	mutex_unlock(&hidpp->send_mutex);
	return ret;

}

/*
 * hidpp_send_fap_command_sync() returns 0 in case of success, and something else
 * in case of a failure.
 *
 * See __do_hidpp_send_message_sync() for a detailed explanation of the returned
 * value.
 */
static int hidpp_send_fap_command_sync(struct hidpp_device *hidpp,
	u8 feat_index, u8 funcindex_clientid, u8 *params, int param_count,
	struct hidpp_report *response)
{
	struct hidpp_report *message;
	int ret;

	if (param_count > sizeof(message->fap.params)) {
		hid_dbg(hidpp->hid_dev,
			"Invalid number of parameters passed to command (%d != %llu)\n",
			param_count,
			(unsigned long long) sizeof(message->fap.params));
		return -EINVAL;
	}

	message = kzalloc(sizeof(struct hidpp_report), GFP_KERNEL);
	if (!message)
		return -ENOMEM;

	if (param_count > (HIDPP_REPORT_LONG_LENGTH - 4))
		message->report_id = REPORT_ID_HIDPP_VERY_LONG;
	else
		message->report_id = REPORT_ID_HIDPP_LONG;
	message->fap.feature_index = feat_index;
	message->fap.funcindex_clientid = funcindex_clientid | LINUX_KERNEL_SW_ID;
	memcpy(&message->fap.params, params, param_count);

	ret = hidpp_send_message_sync(hidpp, message, response);
	kfree(message);
	return ret;
}

/*
 * hidpp_send_rap_command_sync() returns 0 in case of success, and something else
 * in case of a failure.
 *
 * See __do_hidpp_send_message_sync() for a detailed explanation of the returned
 * value.
 */
static int hidpp_send_rap_command_sync(struct hidpp_device *hidpp_dev,
	u8 report_id, u8 sub_id, u8 reg_address, u8 *params, int param_count,
	struct hidpp_report *response)
{
	struct hidpp_report *message;
	int ret, max_count;

	/* Send as long report if short reports are not supported. */
	if (report_id == REPORT_ID_HIDPP_SHORT &&
	    !(hidpp_dev->supported_reports & HIDPP_REPORT_SHORT_SUPPORTED))
		report_id = REPORT_ID_HIDPP_LONG;

	switch (report_id) {
	case REPORT_ID_HIDPP_SHORT:
		max_count = HIDPP_REPORT_SHORT_LENGTH - 4;
		break;
	case REPORT_ID_HIDPP_LONG:
		max_count = HIDPP_REPORT_LONG_LENGTH - 4;
		break;
	case REPORT_ID_HIDPP_VERY_LONG:
		max_count = hidpp_dev->very_long_report_length - 4;
		break;
	default:
		return -EINVAL;
	}

	if (param_count > max_count)
		return -EINVAL;

	message = kzalloc(sizeof(struct hidpp_report), GFP_KERNEL);
	if (!message)
		return -ENOMEM;
	message->report_id = report_id;
	message->rap.sub_id = sub_id;
	message->rap.reg_address = reg_address;
	memcpy(&message->rap.params, params, param_count);

	ret = hidpp_send_message_sync(hidpp_dev, message, response);
	kfree(message);
	return ret;
}

static inline bool hidpp_match_answer(struct hidpp_report *question,
		struct hidpp_report *answer)
{
	return (answer->fap.feature_index == question->fap.feature_index) &&
	   (answer->fap.funcindex_clientid == question->fap.funcindex_clientid);
}

static inline bool hidpp_match_error(struct hidpp_report *question,
		struct hidpp_report *answer)
{
	return ((answer->rap.sub_id == HIDPP_ERROR) ||
	    (answer->fap.feature_index == HIDPP20_ERROR)) &&
	    (answer->fap.funcindex_clientid == question->fap.feature_index) &&
	    (answer->fap.params[0] == question->fap.funcindex_clientid);
}

static inline bool hidpp_report_is_connect_event(struct hidpp_device *hidpp,
		struct hidpp_report *report)
{
	return (hidpp->wireless_feature_index &&
		(report->fap.feature_index == hidpp->wireless_feature_index)) ||
		((report->report_id == REPORT_ID_HIDPP_SHORT) &&
		(report->rap.sub_id == 0x41));
}

/*
 * hidpp_prefix_name() prefixes the current given name with "Logitech ".
 */
static void hidpp_prefix_name(char **name, int name_length)
{
#define PREFIX_LENGTH 9 /* "Logitech " */

	int new_length;
	char *new_name;

	if (name_length > PREFIX_LENGTH &&
	    strncmp(*name, "Logitech ", PREFIX_LENGTH) == 0)
		/* The prefix has is already in the name */
		return;

	new_length = PREFIX_LENGTH + name_length;
	new_name = kzalloc(new_length, GFP_KERNEL);
	if (!new_name)
		return;

	snprintf(new_name, new_length, "Logitech %s", *name);

	kfree(*name);

	*name = new_name;
}

/*
 * Updates the USB wireless_status based on whether the headset
 * is turned on and reachable.
 */
static void hidpp_update_usb_wireless_status(struct hidpp_device *hidpp)
{
	struct hid_device *hdev = hidpp->hid_dev;
	struct usb_interface *intf;

	if (!(hidpp->quirks & HIDPP_QUIRK_WIRELESS_STATUS))
		return;
	if (!hid_is_usb(hdev))
		return;

	intf = to_usb_interface(hdev->dev.parent);
	usb_set_wireless_status(intf, hidpp->battery.online ?
				USB_WIRELESS_STATUS_CONNECTED :
				USB_WIRELESS_STATUS_DISCONNECTED);
}

/**
 * hidpp_scroll_counter_handle_scroll() - Send high- and low-resolution scroll
 *                                        events given a high-resolution wheel
 *                                        movement.
 * @input_dev: Pointer to the input device
 * @counter: a hid_scroll_counter struct describing the wheel.
 * @hi_res_value: the movement of the wheel, in the mouse's high-resolution
 *                units.
 *
 * Given a high-resolution movement, this function converts the movement into
 * fractions of 120 and emits high-resolution scroll events for the input
 * device. It also uses the multiplier from &struct hid_scroll_counter to
 * emit low-resolution scroll events when appropriate for
 * backwards-compatibility with userspace input libraries.
 */
static void hidpp_scroll_counter_handle_scroll(struct input_dev *input_dev,
					       struct hidpp_scroll_counter *counter,
					       int hi_res_value)
{
	int low_res_value, remainder, direction;
	unsigned long long now, previous;

	hi_res_value = hi_res_value * 120/counter->wheel_multiplier;
	input_report_rel(input_dev, REL_WHEEL_HI_RES, hi_res_value);

	remainder = counter->remainder;
	direction = hi_res_value > 0 ? 1 : -1;

	now = sched_clock();
	previous = counter->last_time;
	counter->last_time = now;
	/*
	 * Reset the remainder after a period of inactivity or when the
	 * direction changes. This prevents the REL_WHEEL emulation point
	 * from sliding for devices that don't always provide the same
	 * number of movements per detent.
	 */
	if (now - previous > 1000000000 || direction != counter->direction)
		remainder = 0;

	counter->direction = direction;
	remainder += hi_res_value;

	/* Some wheels will rest 7/8ths of a detent from the previous detent
	 * after slow movement, so we want the threshold for low-res events to
	 * be in the middle between two detents (e.g. after 4/8ths) as
	 * opposed to on the detents themselves (8/8ths).
	 */
	if (abs(remainder) >= 60) {
		/* Add (or subtract) 1 because we want to trigger when the wheel
		 * is half-way to the next detent (i.e. scroll 1 detent after a
		 * 1/2 detent movement, 2 detents after a 1 1/2 detent movement,
		 * etc.).
		 */
		low_res_value = remainder / 120;
		if (low_res_value == 0)
			low_res_value = (hi_res_value > 0 ? 1 : -1);
		input_report_rel(input_dev, REL_WHEEL, low_res_value);
		remainder -= low_res_value * 120;
	}
	counter->remainder = remainder;
}

/* -------------------------------------------------------------------------- */
/* HIDP++ 1.0 commands                                                        */
/* -------------------------------------------------------------------------- */

#define HIDPP_SET_REGISTER				0x80
#define HIDPP_GET_REGISTER				0x81
#define HIDPP_SET_LONG_REGISTER				0x82
#define HIDPP_GET_LONG_REGISTER				0x83

/**
 * hidpp10_set_register - Modify a HID++ 1.0 register.
 * @hidpp_dev: the device to set the register on.
 * @register_address: the address of the register to modify.
 * @byte: the byte of the register to modify. Should be less than 3.
 * @mask: mask of the bits to modify
 * @value: new values for the bits in mask
 * Return: 0 if successful, otherwise a negative error code.
 */
static int hidpp10_set_register(struct hidpp_device *hidpp_dev,
	u8 register_address, u8 byte, u8 mask, u8 value)
{
	struct hidpp_report response;
	int ret;
	u8 params[3] = { 0 };

	ret = hidpp_send_rap_command_sync(hidpp_dev,
					  REPORT_ID_HIDPP_SHORT,
					  HIDPP_GET_REGISTER,
					  register_address,
					  NULL, 0, &response);
	if (ret)
		return ret;

	memcpy(params, response.rap.params, 3);

	params[byte] &= ~mask;
	params[byte] |= value & mask;

	return hidpp_send_rap_command_sync(hidpp_dev,
					   REPORT_ID_HIDPP_SHORT,
					   HIDPP_SET_REGISTER,
					   register_address,
					   params, 3, &response);
}

#define HIDPP_REG_ENABLE_REPORTS			0x00
#define HIDPP_ENABLE_CONSUMER_REPORT			BIT(0)
#define HIDPP_ENABLE_WHEEL_REPORT			BIT(2)
#define HIDPP_ENABLE_MOUSE_EXTRA_BTN_REPORT		BIT(3)
#define HIDPP_ENABLE_BAT_REPORT				BIT(4)
#define HIDPP_ENABLE_HWHEEL_REPORT			BIT(5)

static int hidpp10_enable_battery_reporting(struct hidpp_device *hidpp_dev)
{
	return hidpp10_set_register(hidpp_dev, HIDPP_REG_ENABLE_REPORTS, 0,
			  HIDPP_ENABLE_BAT_REPORT, HIDPP_ENABLE_BAT_REPORT);
}

#define HIDPP_REG_FEATURES				0x01
#define HIDPP_ENABLE_SPECIAL_BUTTON_FUNC		BIT(1)
#define HIDPP_ENABLE_FAST_SCROLL			BIT(6)

/* On HID++ 1.0 devices, high-res scroll was called "scrolling acceleration". */
static int hidpp10_enable_scrolling_acceleration(struct hidpp_device *hidpp_dev)
{
	return hidpp10_set_register(hidpp_dev, HIDPP_REG_FEATURES, 0,
			  HIDPP_ENABLE_FAST_SCROLL, HIDPP_ENABLE_FAST_SCROLL);
}

#define HIDPP_REG_BATTERY_STATUS			0x07

static int hidpp10_battery_status_map_level(u8 param)
{
	int level;

	switch (param) {
	case 1 ... 2:
		level = POWER_SUPPLY_CAPACITY_LEVEL_CRITICAL;
		break;
	case 3 ... 4:
		level = POWER_SUPPLY_CAPACITY_LEVEL_LOW;
		break;
	case 5 ... 6:
		level = POWER_SUPPLY_CAPACITY_LEVEL_NORMAL;
		break;
	case 7:
		level = POWER_SUPPLY_CAPACITY_LEVEL_HIGH;
		break;
	default:
		level = POWER_SUPPLY_CAPACITY_LEVEL_UNKNOWN;
	}

	return level;
}

static int hidpp10_battery_status_map_status(u8 param)
{
	int status;

	switch (param) {
	case 0x00:
		/* discharging (in use) */
		status = POWER_SUPPLY_STATUS_DISCHARGING;
		break;
	case 0x21: /* (standard) charging */
	case 0x24: /* fast charging */
	case 0x25: /* slow charging */
		status = POWER_SUPPLY_STATUS_CHARGING;
		break;
	case 0x26: /* topping charge */
	case 0x22: /* charge complete */
		status = POWER_SUPPLY_STATUS_FULL;
		break;
	case 0x20: /* unknown */
		status = POWER_SUPPLY_STATUS_UNKNOWN;
		break;
	/*
	 * 0x01...0x1F = reserved (not charging)
	 * 0x23 = charging error
	 * 0x27..0xff = reserved
	 */
	default:
		status = POWER_SUPPLY_STATUS_NOT_CHARGING;
		break;
	}

	return status;
}

static int hidpp10_query_battery_status(struct hidpp_device *hidpp)
{
	struct hidpp_report response;
	int ret, status;

	ret = hidpp_send_rap_command_sync(hidpp,
					REPORT_ID_HIDPP_SHORT,
					HIDPP_GET_REGISTER,
					HIDPP_REG_BATTERY_STATUS,
					NULL, 0, &response);
	if (ret)
		return ret;

	hidpp->battery.level =
		hidpp10_battery_status_map_level(response.rap.params[0]);
	status = hidpp10_battery_status_map_status(response.rap.params[1]);
	hidpp->battery.status = status;
	/* the capacity is only available when discharging or full */
	hidpp->battery.online = status == POWER_SUPPLY_STATUS_DISCHARGING ||
				status == POWER_SUPPLY_STATUS_FULL;

	return 0;
}

#define HIDPP_REG_BATTERY_MILEAGE			0x0D

static int hidpp10_battery_mileage_map_status(u8 param)
{
	int status;

	switch (param >> 6) {
	case 0x00:
		/* discharging (in use) */
		status = POWER_SUPPLY_STATUS_DISCHARGING;
		break;
	case 0x01: /* charging */
		status = POWER_SUPPLY_STATUS_CHARGING;
		break;
	case 0x02: /* charge complete */
		status = POWER_SUPPLY_STATUS_FULL;
		break;
	/*
	 * 0x03 = charging error
	 */
	default:
		status = POWER_SUPPLY_STATUS_NOT_CHARGING;
		break;
	}

	return status;
}

static int hidpp10_query_battery_mileage(struct hidpp_device *hidpp)
{
	struct hidpp_report response;
	int ret, status;

	ret = hidpp_send_rap_command_sync(hidpp,
					REPORT_ID_HIDPP_SHORT,
					HIDPP_GET_REGISTER,
					HIDPP_REG_BATTERY_MILEAGE,
					NULL, 0, &response);
	if (ret)
		return ret;

	hidpp->battery.capacity = response.rap.params[0];
	status = hidpp10_battery_mileage_map_status(response.rap.params[2]);
	hidpp->battery.status = status;
	/* the capacity is only available when discharging or full */
	hidpp->battery.online = status == POWER_SUPPLY_STATUS_DISCHARGING ||
				status == POWER_SUPPLY_STATUS_FULL;

	return 0;
}

static int hidpp10_battery_event(struct hidpp_device *hidpp, u8 *data, int size)
{
	struct hidpp_report *report = (struct hidpp_report *)data;
	int status, capacity, level;
	bool changed;

	if (report->report_id != REPORT_ID_HIDPP_SHORT)
		return 0;

	switch (report->rap.sub_id) {
	case HIDPP_REG_BATTERY_STATUS:
		capacity = hidpp->battery.capacity;
		level = hidpp10_battery_status_map_level(report->rawbytes[1]);
		status = hidpp10_battery_status_map_status(report->rawbytes[2]);
		break;
	case HIDPP_REG_BATTERY_MILEAGE:
		capacity = report->rap.params[0];
		level = hidpp->battery.level;
		status = hidpp10_battery_mileage_map_status(report->rawbytes[3]);
		break;
	default:
		return 0;
	}

	changed = capacity != hidpp->battery.capacity ||
		  level != hidpp->battery.level ||
		  status != hidpp->battery.status;

	/* the capacity is only available when discharging or full */
	hidpp->battery.online = status == POWER_SUPPLY_STATUS_DISCHARGING ||
				status == POWER_SUPPLY_STATUS_FULL;

	if (changed) {
		hidpp->battery.level = level;
		hidpp->battery.status = status;
		if (hidpp->battery.ps)
			power_supply_changed(hidpp->battery.ps);
	}

	return 0;
}

#define HIDPP_REG_PAIRING_INFORMATION			0xB5
#define HIDPP_EXTENDED_PAIRING				0x30
#define HIDPP_DEVICE_NAME				0x40

static char *hidpp_unifying_get_name(struct hidpp_device *hidpp_dev)
{
	struct hidpp_report response;
	int ret;
	u8 params[1] = { HIDPP_DEVICE_NAME };
	char *name;
	int len;

	ret = hidpp_send_rap_command_sync(hidpp_dev,
					REPORT_ID_HIDPP_SHORT,
					HIDPP_GET_LONG_REGISTER,
					HIDPP_REG_PAIRING_INFORMATION,
					params, 1, &response);
	if (ret)
		return NULL;

	len = response.rap.params[1];

	if (2 + len > sizeof(response.rap.params))
		return NULL;

	if (len < 4) /* logitech devices are usually at least Xddd */
		return NULL;

	name = kzalloc(len + 1, GFP_KERNEL);
	if (!name)
		return NULL;

	memcpy(name, &response.rap.params[2], len);

	/* include the terminating '\0' */
	hidpp_prefix_name(&name, len + 1);

	return name;
}

static int hidpp_unifying_get_serial(struct hidpp_device *hidpp, u32 *serial)
{
	struct hidpp_report response;
	int ret;
	u8 params[1] = { HIDPP_EXTENDED_PAIRING };

	ret = hidpp_send_rap_command_sync(hidpp,
					REPORT_ID_HIDPP_SHORT,
					HIDPP_GET_LONG_REGISTER,
					HIDPP_REG_PAIRING_INFORMATION,
					params, 1, &response);
	if (ret)
		return ret;

	/*
	 * We don't care about LE or BE, we will output it as a string
	 * with %4phD, so we need to keep the order.
	 */
	*serial = *((u32 *)&response.rap.params[1]);
	return 0;
}

static int hidpp_unifying_init(struct hidpp_device *hidpp)
{
	struct hid_device *hdev = hidpp->hid_dev;
	const char *name;
	u32 serial;
	int ret;

	ret = hidpp_unifying_get_serial(hidpp, &serial);
	if (ret)
		return ret;

	snprintf(hdev->uniq, sizeof(hdev->uniq), "%4phD", &serial);
	dbg_hid("HID++ Unifying: Got serial: %s\n", hdev->uniq);

	name = hidpp_unifying_get_name(hidpp);
	if (!name)
		return -EIO;

	snprintf(hdev->name, sizeof(hdev->name), "%s", name);
	dbg_hid("HID++ Unifying: Got name: %s\n", name);

	kfree(name);
	return 0;
}

/* -------------------------------------------------------------------------- */
/* 0x0000: Root                                                               */
/* -------------------------------------------------------------------------- */

#define HIDPP_PAGE_ROOT					0x0000
#define HIDPP_PAGE_ROOT_IDX				0x00

#define CMD_ROOT_GET_FEATURE				0x00
#define CMD_ROOT_GET_PROTOCOL_VERSION			0x10

static int hidpp_root_get_feature(struct hidpp_device *hidpp, u16 feature,
	u8 *feature_index, u8 *feature_type)
{
	struct hidpp_report response;
	int ret;
	u8 params[2] = { feature >> 8, feature & 0x00FF };

	ret = hidpp_send_fap_command_sync(hidpp,
			HIDPP_PAGE_ROOT_IDX,
			CMD_ROOT_GET_FEATURE,
			params, 2, &response);
	if (ret)
		return ret;

	if (response.fap.params[0] == 0)
		return -ENOENT;

	*feature_index = response.fap.params[0];
	*feature_type = response.fap.params[1];

	return ret;
}

static int hidpp_root_get_protocol_version(struct hidpp_device *hidpp)
{
	const u8 ping_byte = 0x5a;
	u8 ping_data[3] = { 0, 0, ping_byte };
	struct hidpp_report response;
	int ret;

	ret = hidpp_send_rap_command_sync(hidpp,
			REPORT_ID_HIDPP_SHORT,
			HIDPP_PAGE_ROOT_IDX,
			CMD_ROOT_GET_PROTOCOL_VERSION | LINUX_KERNEL_SW_ID,
			ping_data, sizeof(ping_data), &response);

	if (ret == HIDPP_ERROR_INVALID_SUBID) {
		hidpp->protocol_major = 1;
		hidpp->protocol_minor = 0;
		goto print_version;
	}

	/* the device might not be connected */
	if (ret == HIDPP_ERROR_RESOURCE_ERROR)
		return -EIO;

	if (ret > 0) {
		hid_err(hidpp->hid_dev, "%s: received protocol error 0x%02x\n",
			__func__, ret);
		return -EPROTO;
	}
	if (ret)
		return ret;

	if (response.rap.params[2] != ping_byte) {
		hid_err(hidpp->hid_dev, "%s: ping mismatch 0x%02x != 0x%02x\n",
			__func__, response.rap.params[2], ping_byte);
		return -EPROTO;
	}

	hidpp->protocol_major = response.rap.params[0];
	hidpp->protocol_minor = response.rap.params[1];

print_version:
	if (!hidpp->connected_once) {
		hid_info(hidpp->hid_dev, "HID++ %u.%u device connected.\n",
			 hidpp->protocol_major, hidpp->protocol_minor);
		hidpp->connected_once = true;
	} else
		hid_dbg(hidpp->hid_dev, "HID++ %u.%u device connected.\n",
			 hidpp->protocol_major, hidpp->protocol_minor);
	return 0;
}

/* -------------------------------------------------------------------------- */
/* 0x0003: Device Information                                                 */
/* -------------------------------------------------------------------------- */

#define HIDPP_PAGE_DEVICE_INFORMATION			0x0003

#define CMD_GET_DEVICE_INFO				0x00

static int hidpp_get_serial(struct hidpp_device *hidpp, u32 *serial)
{
	struct hidpp_report response;
	u8 feature_type;
	u8 feature_index;
	int ret;

	ret = hidpp_root_get_feature(hidpp, HIDPP_PAGE_DEVICE_INFORMATION,
				     &feature_index,
				     &feature_type);
	if (ret)
		return ret;

	ret = hidpp_send_fap_command_sync(hidpp, feature_index,
					  CMD_GET_DEVICE_INFO,
					  NULL, 0, &response);
	if (ret)
		return ret;

	/* See hidpp_unifying_get_serial() */
	*serial = *((u32 *)&response.rap.params[1]);
	return 0;
}

static int hidpp_serial_init(struct hidpp_device *hidpp)
{
	struct hid_device *hdev = hidpp->hid_dev;
	u32 serial;
	int ret;

	ret = hidpp_get_serial(hidpp, &serial);
	if (ret)
		return ret;

	snprintf(hdev->uniq, sizeof(hdev->uniq), "%4phD", &serial);
	dbg_hid("HID++ DeviceInformation: Got serial: %s\n", hdev->uniq);

	return 0;
}

/* -------------------------------------------------------------------------- */
/* 0x0005: GetDeviceNameType                                                  */
/* -------------------------------------------------------------------------- */

#define HIDPP_PAGE_GET_DEVICE_NAME_TYPE			0x0005

#define CMD_GET_DEVICE_NAME_TYPE_GET_COUNT		0x00
#define CMD_GET_DEVICE_NAME_TYPE_GET_DEVICE_NAME	0x10
#define CMD_GET_DEVICE_NAME_TYPE_GET_TYPE		0x20

static int hidpp_devicenametype_get_count(struct hidpp_device *hidpp,
	u8 feature_index, u8 *nameLength)
{
	struct hidpp_report response;
	int ret;

	ret = hidpp_send_fap_command_sync(hidpp, feature_index,
		CMD_GET_DEVICE_NAME_TYPE_GET_COUNT, NULL, 0, &response);

	if (ret > 0) {
		hid_err(hidpp->hid_dev, "%s: received protocol error 0x%02x\n",
			__func__, ret);
		return -EPROTO;
	}
	if (ret)
		return ret;

	*nameLength = response.fap.params[0];

	return ret;
}

static int hidpp_devicenametype_get_device_name(struct hidpp_device *hidpp,
	u8 feature_index, u8 char_index, char *device_name, int len_buf)
{
	struct hidpp_report response;
	int ret, i;
	int count;

	ret = hidpp_send_fap_command_sync(hidpp, feature_index,
		CMD_GET_DEVICE_NAME_TYPE_GET_DEVICE_NAME, &char_index, 1,
		&response);

	if (ret > 0) {
		hid_err(hidpp->hid_dev, "%s: received protocol error 0x%02x\n",
			__func__, ret);
		return -EPROTO;
	}
	if (ret)
		return ret;

	switch (response.report_id) {
	case REPORT_ID_HIDPP_VERY_LONG:
		count = hidpp->very_long_report_length - 4;
		break;
	case REPORT_ID_HIDPP_LONG:
		count = HIDPP_REPORT_LONG_LENGTH - 4;
		break;
	case REPORT_ID_HIDPP_SHORT:
		count = HIDPP_REPORT_SHORT_LENGTH - 4;
		break;
	default:
		return -EPROTO;
	}

	if (len_buf < count)
		count = len_buf;

	for (i = 0; i < count; i++)
		device_name[i] = response.fap.params[i];

	return count;
}

static char *hidpp_get_device_name(struct hidpp_device *hidpp)
{
	u8 feature_type;
	u8 feature_index;
	u8 __name_length;
	char *name;
	unsigned index = 0;
	int ret;

	ret = hidpp_root_get_feature(hidpp, HIDPP_PAGE_GET_DEVICE_NAME_TYPE,
		&feature_index, &feature_type);
	if (ret)
		return NULL;

	ret = hidpp_devicenametype_get_count(hidpp, feature_index,
		&__name_length);
	if (ret)
		return NULL;

	name = kzalloc(__name_length + 1, GFP_KERNEL);
	if (!name)
		return NULL;

	while (index < __name_length) {
		ret = hidpp_devicenametype_get_device_name(hidpp,
			feature_index, index, name + index,
			__name_length - index);
		if (ret <= 0) {
			kfree(name);
			return NULL;
		}
		index += ret;
	}

	/* include the terminating '\0' */
	hidpp_prefix_name(&name, __name_length + 1);

	return name;
}

/* -------------------------------------------------------------------------- */
/* 0x1000: Battery level status                                               */
/* -------------------------------------------------------------------------- */

#define HIDPP_PAGE_BATTERY_LEVEL_STATUS				0x1000

#define CMD_BATTERY_LEVEL_STATUS_GET_BATTERY_LEVEL_STATUS	0x00
#define CMD_BATTERY_LEVEL_STATUS_GET_BATTERY_CAPABILITY		0x10

#define EVENT_BATTERY_LEVEL_STATUS_BROADCAST			0x00

#define FLAG_BATTERY_LEVEL_DISABLE_OSD				BIT(0)
#define FLAG_BATTERY_LEVEL_MILEAGE				BIT(1)
#define FLAG_BATTERY_LEVEL_RECHARGEABLE				BIT(2)

static int hidpp_map_battery_level(int capacity)
{
	if (capacity < 11)
		return POWER_SUPPLY_CAPACITY_LEVEL_CRITICAL;
	/*
	 * The spec says this should be < 31 but some devices report 30
	 * with brand new batteries and Windows reports 30 as "Good".
	 */
	else if (capacity < 30)
		return POWER_SUPPLY_CAPACITY_LEVEL_LOW;
	else if (capacity < 81)
		return POWER_SUPPLY_CAPACITY_LEVEL_NORMAL;
	return POWER_SUPPLY_CAPACITY_LEVEL_FULL;
}

static int hidpp20_batterylevel_map_status_capacity(u8 data[3], int *capacity,
						    int *next_capacity,
						    int *level)
{
	int status;

	*capacity = data[0];
	*next_capacity = data[1];
	*level = POWER_SUPPLY_CAPACITY_LEVEL_UNKNOWN;

	/* When discharging, we can rely on the device reported capacity.
	 * For all other states the device reports 0 (unknown).
	 */
	switch (data[2]) {
		case 0: /* discharging (in use) */
			status = POWER_SUPPLY_STATUS_DISCHARGING;
			*level = hidpp_map_battery_level(*capacity);
			break;
		case 1: /* recharging */
			status = POWER_SUPPLY_STATUS_CHARGING;
			break;
		case 2: /* charge in final stage */
			status = POWER_SUPPLY_STATUS_CHARGING;
			break;
		case 3: /* charge complete */
			status = POWER_SUPPLY_STATUS_FULL;
			*level = POWER_SUPPLY_CAPACITY_LEVEL_FULL;
			*capacity = 100;
			break;
		case 4: /* recharging below optimal speed */
			status = POWER_SUPPLY_STATUS_CHARGING;
			break;
		/* 5 = invalid battery type
		   6 = thermal error
		   7 = other charging error */
		default:
			status = POWER_SUPPLY_STATUS_NOT_CHARGING;
			break;
	}

	return status;
}

static int hidpp20_batterylevel_get_battery_capacity(struct hidpp_device *hidpp,
						     u8 feature_index,
						     int *status,
						     int *capacity,
						     int *next_capacity,
						     int *level)
{
	struct hidpp_report response;
	int ret;
	u8 *params = (u8 *)response.fap.params;

	ret = hidpp_send_fap_command_sync(hidpp, feature_index,
					  CMD_BATTERY_LEVEL_STATUS_GET_BATTERY_LEVEL_STATUS,
					  NULL, 0, &response);
	/* Ignore these intermittent errors */
	if (ret == HIDPP_ERROR_RESOURCE_ERROR)
		return -EIO;
	if (ret > 0) {
		hid_err(hidpp->hid_dev, "%s: received protocol error 0x%02x\n",
			__func__, ret);
		return -EPROTO;
	}
	if (ret)
		return ret;

	*status = hidpp20_batterylevel_map_status_capacity(params, capacity,
							   next_capacity,
							   level);

	return 0;
}

static int hidpp20_batterylevel_get_battery_info(struct hidpp_device *hidpp,
						  u8 feature_index)
{
	struct hidpp_report response;
	int ret;
	u8 *params = (u8 *)response.fap.params;
	unsigned int level_count, flags;

	ret = hidpp_send_fap_command_sync(hidpp, feature_index,
					  CMD_BATTERY_LEVEL_STATUS_GET_BATTERY_CAPABILITY,
					  NULL, 0, &response);
	if (ret > 0) {
		hid_err(hidpp->hid_dev, "%s: received protocol error 0x%02x\n",
			__func__, ret);
		return -EPROTO;
	}
	if (ret)
		return ret;

	level_count = params[0];
	flags = params[1];

	if (level_count < 10 || !(flags & FLAG_BATTERY_LEVEL_MILEAGE))
		hidpp->capabilities |= HIDPP_CAPABILITY_BATTERY_LEVEL_STATUS;
	else
		hidpp->capabilities |= HIDPP_CAPABILITY_BATTERY_MILEAGE;

	return 0;
}

static int hidpp20_query_battery_info_1000(struct hidpp_device *hidpp)
{
	u8 feature_type;
	int ret;
	int status, capacity, next_capacity, level;

	if (hidpp->battery.feature_index == 0xff) {
		ret = hidpp_root_get_feature(hidpp,
					     HIDPP_PAGE_BATTERY_LEVEL_STATUS,
					     &hidpp->battery.feature_index,
					     &feature_type);
		if (ret)
			return ret;
	}

	ret = hidpp20_batterylevel_get_battery_capacity(hidpp,
						hidpp->battery.feature_index,
						&status, &capacity,
						&next_capacity, &level);
	if (ret)
		return ret;

	ret = hidpp20_batterylevel_get_battery_info(hidpp,
						hidpp->battery.feature_index);
	if (ret)
		return ret;

	hidpp->battery.status = status;
	hidpp->battery.capacity = capacity;
	hidpp->battery.level = level;
	/* the capacity is only available when discharging or full */
	hidpp->battery.online = status == POWER_SUPPLY_STATUS_DISCHARGING ||
				status == POWER_SUPPLY_STATUS_FULL;

	return 0;
}

static int hidpp20_battery_event_1000(struct hidpp_device *hidpp,
				 u8 *data, int size)
{
	struct hidpp_report *report = (struct hidpp_report *)data;
	int status, capacity, next_capacity, level;
	bool changed;

	if (report->fap.feature_index != hidpp->battery.feature_index ||
	    report->fap.funcindex_clientid != EVENT_BATTERY_LEVEL_STATUS_BROADCAST)
		return 0;

	status = hidpp20_batterylevel_map_status_capacity(report->fap.params,
							  &capacity,
							  &next_capacity,
							  &level);

	/* the capacity is only available when discharging or full */
	hidpp->battery.online = status == POWER_SUPPLY_STATUS_DISCHARGING ||
				status == POWER_SUPPLY_STATUS_FULL;

	changed = capacity != hidpp->battery.capacity ||
		  level != hidpp->battery.level ||
		  status != hidpp->battery.status;

	if (changed) {
		hidpp->battery.level = level;
		hidpp->battery.capacity = capacity;
		hidpp->battery.status = status;
		if (hidpp->battery.ps)
			power_supply_changed(hidpp->battery.ps);
	}

	return 0;
}

/* -------------------------------------------------------------------------- */
/* 0x1001: Battery voltage                                                    */
/* -------------------------------------------------------------------------- */

#define HIDPP_PAGE_BATTERY_VOLTAGE 0x1001

#define CMD_BATTERY_VOLTAGE_GET_BATTERY_VOLTAGE 0x00

#define EVENT_BATTERY_VOLTAGE_STATUS_BROADCAST 0x00

static int hidpp20_battery_map_status_voltage(u8 data[3], int *voltage,
						int *level, int *charge_type)
{
	int status;

	long flags = (long) data[2];
	*level = POWER_SUPPLY_CAPACITY_LEVEL_UNKNOWN;

	if (flags & 0x80)
		switch (flags & 0x07) {
		case 0:
			status = POWER_SUPPLY_STATUS_CHARGING;
			break;
		case 1:
			status = POWER_SUPPLY_STATUS_FULL;
			*level = POWER_SUPPLY_CAPACITY_LEVEL_FULL;
			break;
		case 2:
			status = POWER_SUPPLY_STATUS_NOT_CHARGING;
			break;
		default:
			status = POWER_SUPPLY_STATUS_UNKNOWN;
			break;
		}
	else
		status = POWER_SUPPLY_STATUS_DISCHARGING;

	*charge_type = POWER_SUPPLY_CHARGE_TYPE_STANDARD;
	if (test_bit(3, &flags)) {
		*charge_type = POWER_SUPPLY_CHARGE_TYPE_FAST;
	}
	if (test_bit(4, &flags)) {
		*charge_type = POWER_SUPPLY_CHARGE_TYPE_TRICKLE;
	}
	if (test_bit(5, &flags)) {
		*level = POWER_SUPPLY_CAPACITY_LEVEL_CRITICAL;
	}

	*voltage = get_unaligned_be16(data);

	return status;
}

static int hidpp20_battery_get_battery_voltage(struct hidpp_device *hidpp,
						 u8 feature_index,
						 int *status, int *voltage,
						 int *level, int *charge_type)
{
	struct hidpp_report response;
	int ret;
	u8 *params = (u8 *)response.fap.params;

	ret = hidpp_send_fap_command_sync(hidpp, feature_index,
					  CMD_BATTERY_VOLTAGE_GET_BATTERY_VOLTAGE,
					  NULL, 0, &response);

	if (ret > 0) {
		hid_err(hidpp->hid_dev, "%s: received protocol error 0x%02x\n",
			__func__, ret);
		return -EPROTO;
	}
	if (ret)
		return ret;

	hidpp->capabilities |= HIDPP_CAPABILITY_BATTERY_VOLTAGE;

	*status = hidpp20_battery_map_status_voltage(params, voltage,
						     level, charge_type);

	return 0;
}

static int hidpp20_map_battery_capacity(struct hid_device *hid_dev, int voltage)
{
	/* NB: This voltage curve doesn't necessarily map perfectly to all
	 * devices that implement the BATTERY_VOLTAGE feature. This is because
	 * there are a few devices that use different battery technology.
	 */

	static const int voltages[100] = {
		4186, 4156, 4143, 4133, 4122, 4113, 4103, 4094, 4086, 4075,
		4067, 4059, 4051, 4043, 4035, 4027, 4019, 4011, 4003, 3997,
		3989, 3983, 3976, 3969, 3961, 3955, 3949, 3942, 3935, 3929,
		3922, 3916, 3909, 3902, 3896, 3890, 3883, 3877, 3870, 3865,
		3859, 3853, 3848, 3842, 3837, 3833, 3828, 3824, 3819, 3815,
		3811, 3808, 3804, 3800, 3797, 3793, 3790, 3787, 3784, 3781,
		3778, 3775, 3772, 3770, 3767, 3764, 3762, 3759, 3757, 3754,
		3751, 3748, 3744, 3741, 3737, 3734, 3730, 3726, 3724, 3720,
		3717, 3714, 3710, 3706, 3702, 3697, 3693, 3688, 3683, 3677,
		3671, 3666, 3662, 3658, 3654, 3646, 3633, 3612, 3579, 3537
	};

	int i;

	if (unlikely(voltage < 3500 || voltage >= 5000))
		hid_warn_once(hid_dev,
			      "%s: possibly using the wrong voltage curve\n",
			      __func__);

	for (i = 0; i < ARRAY_SIZE(voltages); i++) {
		if (voltage >= voltages[i])
			return ARRAY_SIZE(voltages) - i;
	}

	return 0;
}

static int hidpp20_query_battery_voltage_info(struct hidpp_device *hidpp)
{
	u8 feature_type;
	int ret;
	int status, voltage, level, charge_type;

	if (hidpp->battery.voltage_feature_index == 0xff) {
		ret = hidpp_root_get_feature(hidpp, HIDPP_PAGE_BATTERY_VOLTAGE,
					     &hidpp->battery.voltage_feature_index,
					     &feature_type);
		if (ret)
			return ret;
	}

	ret = hidpp20_battery_get_battery_voltage(hidpp,
						  hidpp->battery.voltage_feature_index,
						  &status, &voltage, &level, &charge_type);

	if (ret)
		return ret;

	hidpp->battery.status = status;
	hidpp->battery.voltage = voltage;
	hidpp->battery.capacity = hidpp20_map_battery_capacity(hidpp->hid_dev,
							       voltage);
	hidpp->battery.level = level;
	hidpp->battery.charge_type = charge_type;
	hidpp->battery.online = status != POWER_SUPPLY_STATUS_NOT_CHARGING;

	return 0;
}

static int hidpp20_battery_voltage_event(struct hidpp_device *hidpp,
					    u8 *data, int size)
{
	struct hidpp_report *report = (struct hidpp_report *)data;
	int status, voltage, level, charge_type;

	if (report->fap.feature_index != hidpp->battery.voltage_feature_index ||
		report->fap.funcindex_clientid != EVENT_BATTERY_VOLTAGE_STATUS_BROADCAST)
		return 0;

	status = hidpp20_battery_map_status_voltage(report->fap.params, &voltage,
						    &level, &charge_type);

	hidpp->battery.online = status != POWER_SUPPLY_STATUS_NOT_CHARGING;

	if (voltage != hidpp->battery.voltage || status != hidpp->battery.status) {
		hidpp->battery.voltage = voltage;
		hidpp->battery.capacity = hidpp20_map_battery_capacity(hidpp->hid_dev,
								       voltage);
		hidpp->battery.status = status;
		hidpp->battery.level = level;
		hidpp->battery.charge_type = charge_type;
		if (hidpp->battery.ps)
			power_supply_changed(hidpp->battery.ps);
	}
	return 0;
}

/* -------------------------------------------------------------------------- */
/* 0x1004: Unified battery                                                    */
/* -------------------------------------------------------------------------- */

#define HIDPP_PAGE_UNIFIED_BATTERY				0x1004

#define CMD_UNIFIED_BATTERY_GET_CAPABILITIES			0x00
#define CMD_UNIFIED_BATTERY_GET_STATUS				0x10

#define EVENT_UNIFIED_BATTERY_STATUS_EVENT			0x00

#define FLAG_UNIFIED_BATTERY_LEVEL_CRITICAL			BIT(0)
#define FLAG_UNIFIED_BATTERY_LEVEL_LOW				BIT(1)
#define FLAG_UNIFIED_BATTERY_LEVEL_GOOD				BIT(2)
#define FLAG_UNIFIED_BATTERY_LEVEL_FULL				BIT(3)

#define FLAG_UNIFIED_BATTERY_FLAGS_RECHARGEABLE			BIT(0)
#define FLAG_UNIFIED_BATTERY_FLAGS_STATE_OF_CHARGE		BIT(1)

static int hidpp20_unifiedbattery_get_capabilities(struct hidpp_device *hidpp,
						   u8 feature_index)
{
	struct hidpp_report response;
	int ret;
	u8 *params = (u8 *)response.fap.params;

	if (hidpp->capabilities & HIDPP_CAPABILITY_BATTERY_LEVEL_STATUS ||
	    hidpp->capabilities & HIDPP_CAPABILITY_BATTERY_PERCENTAGE) {
		/* we have already set the device capabilities, so let's skip */
		return 0;
	}

	ret = hidpp_send_fap_command_sync(hidpp, feature_index,
					  CMD_UNIFIED_BATTERY_GET_CAPABILITIES,
					  NULL, 0, &response);
	/* Ignore these intermittent errors */
	if (ret == HIDPP_ERROR_RESOURCE_ERROR)
		return -EIO;
	if (ret > 0) {
		hid_err(hidpp->hid_dev, "%s: received protocol error 0x%02x\n",
			__func__, ret);
		return -EPROTO;
	}
	if (ret)
		return ret;

	/*
	 * If the device supports state of charge (battery percentage) we won't
	 * export the battery level information. there are 4 possible battery
	 * levels and they all are optional, this means that the device might
	 * not support any of them, we are just better off with the battery
	 * percentage.
	 */
	if (params[1] & FLAG_UNIFIED_BATTERY_FLAGS_STATE_OF_CHARGE) {
		hidpp->capabilities |= HIDPP_CAPABILITY_BATTERY_PERCENTAGE;
		hidpp->battery.supported_levels_1004 = 0;
	} else {
		hidpp->capabilities |= HIDPP_CAPABILITY_BATTERY_LEVEL_STATUS;
		hidpp->battery.supported_levels_1004 = params[0];
	}

	return 0;
}

static int hidpp20_unifiedbattery_map_status(struct hidpp_device *hidpp,
					     u8 charging_status,
					     u8 external_power_status)
{
	int status;

	switch (charging_status) {
		case 0: /* discharging */
			status = POWER_SUPPLY_STATUS_DISCHARGING;
			break;
		case 1: /* charging */
		case 2: /* charging slow */
			status = POWER_SUPPLY_STATUS_CHARGING;
			break;
		case 3: /* complete */
			status = POWER_SUPPLY_STATUS_FULL;
			break;
		case 4: /* error */
			status = POWER_SUPPLY_STATUS_NOT_CHARGING;
			hid_info(hidpp->hid_dev, "%s: charging error",
				 hidpp->name);
			break;
		default:
			status = POWER_SUPPLY_STATUS_NOT_CHARGING;
			break;
	}

	return status;
}

static int hidpp20_unifiedbattery_map_level(struct hidpp_device *hidpp,
					    u8 battery_level)
{
	/* cler unsupported level bits */
	battery_level &= hidpp->battery.supported_levels_1004;

	if (battery_level & FLAG_UNIFIED_BATTERY_LEVEL_FULL)
		return POWER_SUPPLY_CAPACITY_LEVEL_FULL;
	else if (battery_level & FLAG_UNIFIED_BATTERY_LEVEL_GOOD)
		return POWER_SUPPLY_CAPACITY_LEVEL_NORMAL;
	else if (battery_level & FLAG_UNIFIED_BATTERY_LEVEL_LOW)
		return POWER_SUPPLY_CAPACITY_LEVEL_LOW;
	else if (battery_level & FLAG_UNIFIED_BATTERY_LEVEL_CRITICAL)
		return POWER_SUPPLY_CAPACITY_LEVEL_CRITICAL;

	return POWER_SUPPLY_CAPACITY_LEVEL_UNKNOWN;
}

static int hidpp20_unifiedbattery_get_status(struct hidpp_device *hidpp,
					     u8 feature_index,
					     u8 *state_of_charge,
					     int *status,
					     int *level)
{
	struct hidpp_report response;
	int ret;
	u8 *params = (u8 *)response.fap.params;

	ret = hidpp_send_fap_command_sync(hidpp, feature_index,
					  CMD_UNIFIED_BATTERY_GET_STATUS,
					  NULL, 0, &response);
	/* Ignore these intermittent errors */
	if (ret == HIDPP_ERROR_RESOURCE_ERROR)
		return -EIO;
	if (ret > 0) {
		hid_err(hidpp->hid_dev, "%s: received protocol error 0x%02x\n",
			__func__, ret);
		return -EPROTO;
	}
	if (ret)
		return ret;

	*state_of_charge = params[0];
	*status = hidpp20_unifiedbattery_map_status(hidpp, params[2], params[3]);
	*level = hidpp20_unifiedbattery_map_level(hidpp, params[1]);

	return 0;
}

static int hidpp20_query_battery_info_1004(struct hidpp_device *hidpp)
{
	u8 feature_type;
	int ret;
	u8 state_of_charge;
	int status, level;

	if (hidpp->battery.feature_index == 0xff) {
		ret = hidpp_root_get_feature(hidpp,
					     HIDPP_PAGE_UNIFIED_BATTERY,
					     &hidpp->battery.feature_index,
					     &feature_type);
		if (ret)
			return ret;
	}

	ret = hidpp20_unifiedbattery_get_capabilities(hidpp,
					hidpp->battery.feature_index);
	if (ret)
		return ret;

	ret = hidpp20_unifiedbattery_get_status(hidpp,
						hidpp->battery.feature_index,
						&state_of_charge,
						&status,
						&level);
	if (ret)
		return ret;

	hidpp->capabilities |= HIDPP_CAPABILITY_UNIFIED_BATTERY;
	hidpp->battery.capacity = state_of_charge;
	hidpp->battery.status = status;
	hidpp->battery.level = level;
	hidpp->battery.online = true;

	return 0;
}

static int hidpp20_battery_event_1004(struct hidpp_device *hidpp,
				 u8 *data, int size)
{
	struct hidpp_report *report = (struct hidpp_report *)data;
	u8 *params = (u8 *)report->fap.params;
	int state_of_charge, status, level;
	bool changed;

	if (report->fap.feature_index != hidpp->battery.feature_index ||
	    report->fap.funcindex_clientid != EVENT_UNIFIED_BATTERY_STATUS_EVENT)
		return 0;

	state_of_charge = params[0];
	status = hidpp20_unifiedbattery_map_status(hidpp, params[2], params[3]);
	level = hidpp20_unifiedbattery_map_level(hidpp, params[1]);

	changed = status != hidpp->battery.status ||
		  (state_of_charge != hidpp->battery.capacity &&
		   hidpp->capabilities & HIDPP_CAPABILITY_BATTERY_PERCENTAGE) ||
		  (level != hidpp->battery.level &&
		   hidpp->capabilities & HIDPP_CAPABILITY_BATTERY_LEVEL_STATUS);

	if (changed) {
		hidpp->battery.capacity = state_of_charge;
		hidpp->battery.status = status;
		hidpp->battery.level = level;
		if (hidpp->battery.ps)
			power_supply_changed(hidpp->battery.ps);
	}

	return 0;
}

/* -------------------------------------------------------------------------- */
/* Battery feature helpers                                                    */
/* -------------------------------------------------------------------------- */

static enum power_supply_property hidpp_battery_props[] = {
	POWER_SUPPLY_PROP_ONLINE,
	POWER_SUPPLY_PROP_STATUS,
	POWER_SUPPLY_PROP_SCOPE,
	POWER_SUPPLY_PROP_MODEL_NAME,
	POWER_SUPPLY_PROP_MANUFACTURER,
	POWER_SUPPLY_PROP_SERIAL_NUMBER,
	0, /* placeholder for POWER_SUPPLY_PROP_CAPACITY, */
	0, /* placeholder for POWER_SUPPLY_PROP_CAPACITY_LEVEL, */
	0, /* placeholder for POWER_SUPPLY_PROP_VOLTAGE_NOW, */
};

static int hidpp_battery_get_property(struct power_supply *psy,
				      enum power_supply_property psp,
				      union power_supply_propval *val)
{
	struct hidpp_device *hidpp = power_supply_get_drvdata(psy);
	int ret = 0;

	switch(psp) {
		case POWER_SUPPLY_PROP_STATUS:
			val->intval = hidpp->battery.status;
			break;
		case POWER_SUPPLY_PROP_CAPACITY:
			val->intval = hidpp->battery.capacity;
			break;
		case POWER_SUPPLY_PROP_CAPACITY_LEVEL:
			val->intval = hidpp->battery.level;
			break;
		case POWER_SUPPLY_PROP_SCOPE:
			val->intval = POWER_SUPPLY_SCOPE_DEVICE;
			break;
		case POWER_SUPPLY_PROP_ONLINE:
			val->intval = hidpp->battery.online;
			break;
		case POWER_SUPPLY_PROP_MODEL_NAME:
			if (!strncmp(hidpp->name, "Logitech ", 9))
				val->strval = hidpp->name + 9;
			else
				val->strval = hidpp->name;
			break;
		case POWER_SUPPLY_PROP_MANUFACTURER:
			val->strval = "Logitech";
			break;
		case POWER_SUPPLY_PROP_SERIAL_NUMBER:
			val->strval = hidpp->hid_dev->uniq;
			break;
		case POWER_SUPPLY_PROP_VOLTAGE_NOW:
			/* hardware reports voltage in mV. sysfs expects uV */
			val->intval = hidpp->battery.voltage * 1000;
			break;
		case POWER_SUPPLY_PROP_CHARGE_TYPE:
			val->intval = hidpp->battery.charge_type;
			break;
		default:
			ret = -EINVAL;
			break;
	}

	return ret;
}

/* -------------------------------------------------------------------------- */
/* 0x1d4b: Wireless device status                                             */
/* -------------------------------------------------------------------------- */
#define HIDPP_PAGE_WIRELESS_DEVICE_STATUS			0x1d4b

static int hidpp_get_wireless_feature_index(struct hidpp_device *hidpp, u8 *feature_index)
{
	u8 feature_type;
	int ret;

	ret = hidpp_root_get_feature(hidpp,
				     HIDPP_PAGE_WIRELESS_DEVICE_STATUS,
				     feature_index, &feature_type);

	return ret;
}

/* -------------------------------------------------------------------------- */
/* 0x1f20: ADC measurement                                                    */
/* -------------------------------------------------------------------------- */

#define HIDPP_PAGE_ADC_MEASUREMENT 0x1f20

#define CMD_ADC_MEASUREMENT_GET_ADC_MEASUREMENT 0x00

#define EVENT_ADC_MEASUREMENT_STATUS_BROADCAST 0x00

static int hidpp20_map_adc_measurement_1f20_capacity(struct hid_device *hid_dev, int voltage)
{
	/* NB: This voltage curve doesn't necessarily map perfectly to all
	 * devices that implement the ADC_MEASUREMENT feature. This is because
	 * there are a few devices that use different battery technology.
	 *
	 * Adapted from:
	 * https://github.com/Sapd/HeadsetControl/blob/acd972be0468e039b93aae81221f20a54d2d60f7/src/devices/logitech_g633_g933_935.c#L44-L52
	 */
	static const int voltages[100] = {
		4030, 4024, 4018, 4011, 4003, 3994, 3985, 3975, 3963, 3951,
		3937, 3922, 3907, 3893, 3880, 3868, 3857, 3846, 3837, 3828,
		3820, 3812, 3805, 3798, 3791, 3785, 3779, 3773, 3768, 3762,
		3757, 3752, 3747, 3742, 3738, 3733, 3729, 3724, 3720, 3716,
		3712, 3708, 3704, 3700, 3696, 3692, 3688, 3685, 3681, 3677,
		3674, 3670, 3667, 3663, 3660, 3657, 3653, 3650, 3646, 3643,
		3640, 3637, 3633, 3630, 3627, 3624, 3620, 3617, 3614, 3611,
		3608, 3604, 3601, 3598, 3595, 3592, 3589, 3585, 3582, 3579,
		3576, 3573, 3569, 3566, 3563, 3560, 3556, 3553, 3550, 3546,
		3543, 3539, 3536, 3532, 3529, 3525, 3499, 3466, 3433, 3399,
	};

	int i;

	if (voltage == 0)
		return 0;

	if (unlikely(voltage < 3400 || voltage >= 5000))
		hid_warn_once(hid_dev,
			      "%s: possibly using the wrong voltage curve\n",
			      __func__);

	for (i = 0; i < ARRAY_SIZE(voltages); i++) {
		if (voltage >= voltages[i])
			return ARRAY_SIZE(voltages) - i;
	}

	return 0;
}

static int hidpp20_map_adc_measurement_1f20(u8 data[3], int *voltage)
{
	int status;
	u8 flags;

	flags = data[2];

	switch (flags) {
	case 0x01:
		status = POWER_SUPPLY_STATUS_DISCHARGING;
		break;
	case 0x03:
		status = POWER_SUPPLY_STATUS_CHARGING;
		break;
	case 0x07:
		status = POWER_SUPPLY_STATUS_FULL;
		break;
	case 0x0F:
	default:
		status = POWER_SUPPLY_STATUS_UNKNOWN;
		break;
	}

	*voltage = get_unaligned_be16(data);

	dbg_hid("Parsed 1f20 data as flag 0x%02x voltage %dmV\n",
		flags, *voltage);

	return status;
}

/* Return value is whether the device is online */
static bool hidpp20_get_adc_measurement_1f20(struct hidpp_device *hidpp,
						 u8 feature_index,
						 int *status, int *voltage)
{
	struct hidpp_report response;
	int ret;
	u8 *params = (u8 *)response.fap.params;

	*status = POWER_SUPPLY_STATUS_UNKNOWN;
	*voltage = 0;
	ret = hidpp_send_fap_command_sync(hidpp, feature_index,
					  CMD_ADC_MEASUREMENT_GET_ADC_MEASUREMENT,
					  NULL, 0, &response);

	if (ret > 0) {
		hid_dbg(hidpp->hid_dev, "%s: received protocol error 0x%02x\n",
			__func__, ret);
		return false;
	}

	*status = hidpp20_map_adc_measurement_1f20(params, voltage);
	return true;
}

static int hidpp20_query_adc_measurement_info_1f20(struct hidpp_device *hidpp)
{
	u8 feature_type;

	if (hidpp->battery.adc_measurement_feature_index == 0xff) {
		int ret;

		ret = hidpp_root_get_feature(hidpp, HIDPP_PAGE_ADC_MEASUREMENT,
					     &hidpp->battery.adc_measurement_feature_index,
					     &feature_type);
		if (ret)
			return ret;

		hidpp->capabilities |= HIDPP_CAPABILITY_ADC_MEASUREMENT;
	}

	hidpp->battery.online = hidpp20_get_adc_measurement_1f20(hidpp,
								 hidpp->battery.adc_measurement_feature_index,
								 &hidpp->battery.status,
								 &hidpp->battery.voltage);
	hidpp->battery.capacity = hidpp20_map_adc_measurement_1f20_capacity(hidpp->hid_dev,
									    hidpp->battery.voltage);
	hidpp_update_usb_wireless_status(hidpp);

	return 0;
}

static int hidpp20_adc_measurement_event_1f20(struct hidpp_device *hidpp,
					    u8 *data, int size)
{
	struct hidpp_report *report = (struct hidpp_report *)data;
	int status, voltage;

	if (report->fap.feature_index != hidpp->battery.adc_measurement_feature_index ||
		report->fap.funcindex_clientid != EVENT_ADC_MEASUREMENT_STATUS_BROADCAST)
		return 0;

	status = hidpp20_map_adc_measurement_1f20(report->fap.params, &voltage);

	hidpp->battery.online = status != POWER_SUPPLY_STATUS_UNKNOWN;

	if (voltage != hidpp->battery.voltage || status != hidpp->battery.status) {
		hidpp->battery.status = status;
		hidpp->battery.voltage = voltage;
		hidpp->battery.capacity = hidpp20_map_adc_measurement_1f20_capacity(hidpp->hid_dev, voltage);
		if (hidpp->battery.ps)
			power_supply_changed(hidpp->battery.ps);
		hidpp_update_usb_wireless_status(hidpp);
	}
	return 0;
}

/* -------------------------------------------------------------------------- */
/* 0x2120: Hi-resolution scrolling                                            */
/* -------------------------------------------------------------------------- */

#define HIDPP_PAGE_HI_RESOLUTION_SCROLLING			0x2120

#define CMD_HI_RESOLUTION_SCROLLING_SET_HIGHRES_SCROLLING_MODE	0x10

static int hidpp_hrs_set_highres_scrolling_mode(struct hidpp_device *hidpp,
	bool enabled, u8 *multiplier)
{
	u8 feature_index;
	u8 feature_type;
	int ret;
	u8 params[1];
	struct hidpp_report response;

	ret = hidpp_root_get_feature(hidpp,
				     HIDPP_PAGE_HI_RESOLUTION_SCROLLING,
				     &feature_index,
				     &feature_type);
	if (ret)
		return ret;

	params[0] = enabled ? BIT(0) : 0;
	ret = hidpp_send_fap_command_sync(hidpp, feature_index,
					  CMD_HI_RESOLUTION_SCROLLING_SET_HIGHRES_SCROLLING_MODE,
					  params, sizeof(params), &response);
	if (ret)
		return ret;
	*multiplier = response.fap.params[1];
	return 0;
}

/* -------------------------------------------------------------------------- */
/* 0x2121: HiRes Wheel                                                        */
/* -------------------------------------------------------------------------- */

#define HIDPP_PAGE_HIRES_WHEEL		0x2121

#define CMD_HIRES_WHEEL_GET_WHEEL_CAPABILITY	0x00
#define CMD_HIRES_WHEEL_SET_WHEEL_MODE		0x20

static int hidpp_hrw_get_wheel_capability(struct hidpp_device *hidpp,
	u8 *multiplier)
{
	u8 feature_index;
	u8 feature_type;
	int ret;
	struct hidpp_report response;

	ret = hidpp_root_get_feature(hidpp, HIDPP_PAGE_HIRES_WHEEL,
				     &feature_index, &feature_type);
	if (ret)
		goto return_default;

	ret = hidpp_send_fap_command_sync(hidpp, feature_index,
					  CMD_HIRES_WHEEL_GET_WHEEL_CAPABILITY,
					  NULL, 0, &response);
	if (ret)
		goto return_default;

	*multiplier = response.fap.params[0];
	return 0;
return_default:
	hid_warn(hidpp->hid_dev,
		 "Couldn't get wheel multiplier (error %d)\n", ret);
	return ret;
}

static int hidpp_hrw_set_wheel_mode(struct hidpp_device *hidpp, bool invert,
	bool high_resolution, bool use_hidpp)
{
	u8 feature_index;
	u8 feature_type;
	int ret;
	u8 params[1];
	struct hidpp_report response;

	ret = hidpp_root_get_feature(hidpp, HIDPP_PAGE_HIRES_WHEEL,
				     &feature_index, &feature_type);
	if (ret)
		return ret;

	params[0] = (invert          ? BIT(2) : 0) |
		    (high_resolution ? BIT(1) : 0) |
		    (use_hidpp       ? BIT(0) : 0);

	return hidpp_send_fap_command_sync(hidpp, feature_index,
					   CMD_HIRES_WHEEL_SET_WHEEL_MODE,
					   params, sizeof(params), &response);
}

/* -------------------------------------------------------------------------- */
/* 0x4301: Solar Keyboard                                                     */
/* -------------------------------------------------------------------------- */

#define HIDPP_PAGE_SOLAR_KEYBOARD			0x4301

#define CMD_SOLAR_SET_LIGHT_MEASURE			0x00

#define EVENT_SOLAR_BATTERY_BROADCAST			0x00
#define EVENT_SOLAR_BATTERY_LIGHT_MEASURE		0x10
#define EVENT_SOLAR_CHECK_LIGHT_BUTTON			0x20

static int hidpp_solar_request_battery_event(struct hidpp_device *hidpp)
{
	struct hidpp_report response;
	u8 params[2] = { 1, 1 };
	u8 feature_type;
	int ret;

	if (hidpp->battery.feature_index == 0xff) {
		ret = hidpp_root_get_feature(hidpp,
					     HIDPP_PAGE_SOLAR_KEYBOARD,
					     &hidpp->battery.solar_feature_index,
					     &feature_type);
		if (ret)
			return ret;
	}

	ret = hidpp_send_fap_command_sync(hidpp,
					  hidpp->battery.solar_feature_index,
					  CMD_SOLAR_SET_LIGHT_MEASURE,
					  params, 2, &response);
	if (ret > 0) {
		hid_err(hidpp->hid_dev, "%s: received protocol error 0x%02x\n",
			__func__, ret);
		return -EPROTO;
	}
	if (ret)
		return ret;

	hidpp->capabilities |= HIDPP_CAPABILITY_BATTERY_MILEAGE;

	return 0;
}

static int hidpp_solar_battery_event(struct hidpp_device *hidpp,
				     u8 *data, int size)
{
	struct hidpp_report *report = (struct hidpp_report *)data;
	int capacity, lux, status;
	u8 function;

	function = report->fap.funcindex_clientid;


	if (report->fap.feature_index != hidpp->battery.solar_feature_index ||
	    !(function == EVENT_SOLAR_BATTERY_BROADCAST ||
	      function == EVENT_SOLAR_BATTERY_LIGHT_MEASURE ||
	      function == EVENT_SOLAR_CHECK_LIGHT_BUTTON))
		return 0;

	capacity = report->fap.params[0];

	switch (function) {
	case EVENT_SOLAR_BATTERY_LIGHT_MEASURE:
		lux = (report->fap.params[1] << 8) | report->fap.params[2];
		if (lux > 200)
			status = POWER_SUPPLY_STATUS_CHARGING;
		else
			status = POWER_SUPPLY_STATUS_DISCHARGING;
		break;
	case EVENT_SOLAR_CHECK_LIGHT_BUTTON:
	default:
		if (capacity < hidpp->battery.capacity)
			status = POWER_SUPPLY_STATUS_DISCHARGING;
		else
			status = POWER_SUPPLY_STATUS_CHARGING;

	}

	if (capacity == 100)
		status = POWER_SUPPLY_STATUS_FULL;

	hidpp->battery.online = true;
	if (capacity != hidpp->battery.capacity ||
	    status != hidpp->battery.status) {
		hidpp->battery.capacity = capacity;
		hidpp->battery.status = status;
		if (hidpp->battery.ps)
			power_supply_changed(hidpp->battery.ps);
	}

	return 0;
}

/* -------------------------------------------------------------------------- */
/* 0x6010: Touchpad FW items                                                  */
/* -------------------------------------------------------------------------- */

#define HIDPP_PAGE_TOUCHPAD_FW_ITEMS			0x6010

#define CMD_TOUCHPAD_FW_ITEMS_SET			0x10

struct hidpp_touchpad_fw_items {
	uint8_t presence;
	uint8_t desired_state;
	uint8_t state;
	uint8_t persistent;
};

/*
 * send a set state command to the device by reading the current items->state
 * field. items is then filled with the current state.
 */
static int hidpp_touchpad_fw_items_set(struct hidpp_device *hidpp,
				       u8 feature_index,
				       struct hidpp_touchpad_fw_items *items)
{
	struct hidpp_report response;
	int ret;
	u8 *params = (u8 *)response.fap.params;

	ret = hidpp_send_fap_command_sync(hidpp, feature_index,
		CMD_TOUCHPAD_FW_ITEMS_SET, &items->state, 1, &response);

	if (ret > 0) {
		hid_err(hidpp->hid_dev, "%s: received protocol error 0x%02x\n",
			__func__, ret);
		return -EPROTO;
	}
	if (ret)
		return ret;

	items->presence = params[0];
	items->desired_state = params[1];
	items->state = params[2];
	items->persistent = params[3];

	return 0;
}

/* -------------------------------------------------------------------------- */
/* 0x6100: TouchPadRawXY                                                      */
/* -------------------------------------------------------------------------- */

#define HIDPP_PAGE_TOUCHPAD_RAW_XY			0x6100

#define CMD_TOUCHPAD_GET_RAW_INFO			0x00
#define CMD_TOUCHPAD_SET_RAW_REPORT_STATE		0x20

#define EVENT_TOUCHPAD_RAW_XY				0x00

#define TOUCHPAD_RAW_XY_ORIGIN_LOWER_LEFT		0x01
#define TOUCHPAD_RAW_XY_ORIGIN_UPPER_LEFT		0x03

struct hidpp_touchpad_raw_info {
	u16 x_size;
	u16 y_size;
	u8 z_range;
	u8 area_range;
	u8 timestamp_unit;
	u8 maxcontacts;
	u8 origin;
	u16 res;
};

struct hidpp_touchpad_raw_xy_finger {
	u8 contact_type;
	u8 contact_status;
	u16 x;
	u16 y;
	u8 z;
	u8 area;
	u8 finger_id;
};

struct hidpp_touchpad_raw_xy {
	u16 timestamp;
	struct hidpp_touchpad_raw_xy_finger fingers[2];
	u8 spurious_flag;
	u8 end_of_frame;
	u8 finger_count;
	u8 button;
};

static int hidpp_touchpad_get_raw_info(struct hidpp_device *hidpp,
	u8 feature_index, struct hidpp_touchpad_raw_info *raw_info)
{
	struct hidpp_report response;
	int ret;
	u8 *params = (u8 *)response.fap.params;

	ret = hidpp_send_fap_command_sync(hidpp, feature_index,
		CMD_TOUCHPAD_GET_RAW_INFO, NULL, 0, &response);

	if (ret > 0) {
		hid_err(hidpp->hid_dev, "%s: received protocol error 0x%02x\n",
			__func__, ret);
		return -EPROTO;
	}
	if (ret)
		return ret;

	raw_info->x_size = get_unaligned_be16(&params[0]);
	raw_info->y_size = get_unaligned_be16(&params[2]);
	raw_info->z_range = params[4];
	raw_info->area_range = params[5];
	raw_info->maxcontacts = params[7];
	raw_info->origin = params[8];
	/* res is given in unit per inch */
	raw_info->res = get_unaligned_be16(&params[13]) * 2 / 51;

	return ret;
}

static int hidpp_touchpad_set_raw_report_state(struct hidpp_device *hidpp_dev,
		u8 feature_index, bool send_raw_reports,
		bool sensor_enhanced_settings)
{
	struct hidpp_report response;

	/*
	 * Params:
	 *   bit 0 - enable raw
	 *   bit 1 - 16bit Z, no area
	 *   bit 2 - enhanced sensitivity
	 *   bit 3 - width, height (4 bits each) instead of area
	 *   bit 4 - send raw + gestures (degrades smoothness)
	 *   remaining bits - reserved
	 */
	u8 params = send_raw_reports | (sensor_enhanced_settings << 2);

	return hidpp_send_fap_command_sync(hidpp_dev, feature_index,
		CMD_TOUCHPAD_SET_RAW_REPORT_STATE, &params, 1, &response);
}

static void hidpp_touchpad_touch_event(u8 *data,
	struct hidpp_touchpad_raw_xy_finger *finger)
{
	u8 x_m = data[0] << 2;
	u8 y_m = data[2] << 2;

	finger->x = x_m << 6 | data[1];
	finger->y = y_m << 6 | data[3];

	finger->contact_type = data[0] >> 6;
	finger->contact_status = data[2] >> 6;

	finger->z = data[4];
	finger->area = data[5];
	finger->finger_id = data[6] >> 4;
}

static void hidpp_touchpad_raw_xy_event(struct hidpp_device *hidpp_dev,
		u8 *data, struct hidpp_touchpad_raw_xy *raw_xy)
{
	memset(raw_xy, 0, sizeof(struct hidpp_touchpad_raw_xy));
	raw_xy->end_of_frame = data[8] & 0x01;
	raw_xy->spurious_flag = (data[8] >> 1) & 0x01;
	raw_xy->finger_count = data[15] & 0x0f;
	raw_xy->button = (data[8] >> 2) & 0x01;

	if (raw_xy->finger_count) {
		hidpp_touchpad_touch_event(&data[2], &raw_xy->fingers[0]);
		hidpp_touchpad_touch_event(&data[9], &raw_xy->fingers[1]);
	}
}

/* -------------------------------------------------------------------------- */
/* 0x8123: Force feedback support                                             */
/* -------------------------------------------------------------------------- */

#define HIDPP_FF_GET_INFO		0x01
#define HIDPP_FF_RESET_ALL		0x11
#define HIDPP_FF_DOWNLOAD_EFFECT	0x21
#define HIDPP_FF_SET_EFFECT_STATE	0x31
#define HIDPP_FF_DESTROY_EFFECT		0x41
#define HIDPP_FF_GET_APERTURE		0x51
#define HIDPP_FF_SET_APERTURE		0x61
#define HIDPP_FF_GET_GLOBAL_GAINS	0x71
#define HIDPP_FF_SET_GLOBAL_GAINS	0x81

#define HIDPP_FF_EFFECT_STATE_GET	0x00
#define HIDPP_FF_EFFECT_STATE_STOP	0x01
#define HIDPP_FF_EFFECT_STATE_PLAY	0x02
#define HIDPP_FF_EFFECT_STATE_PAUSE	0x03

#define HIDPP_FF_EFFECT_CONSTANT	0x00
#define HIDPP_FF_EFFECT_PERIODIC_SINE		0x01
#define HIDPP_FF_EFFECT_PERIODIC_SQUARE		0x02
#define HIDPP_FF_EFFECT_PERIODIC_TRIANGLE	0x03
#define HIDPP_FF_EFFECT_PERIODIC_SAWTOOTHUP	0x04
#define HIDPP_FF_EFFECT_PERIODIC_SAWTOOTHDOWN	0x05
#define HIDPP_FF_EFFECT_SPRING		0x06
#define HIDPP_FF_EFFECT_DAMPER		0x07
#define HIDPP_FF_EFFECT_FRICTION	0x08
#define HIDPP_FF_EFFECT_INERTIA		0x09
#define HIDPP_FF_EFFECT_RAMP		0x0A

#define HIDPP_FF_EFFECT_AUTOSTART	0x80

#define HIDPP_FF_EFFECTID_NONE		-1
#define HIDPP_FF_EFFECTID_AUTOCENTER	-2
#define HIDPP_AUTOCENTER_PARAMS_LENGTH	18

#define HIDPP_FF_MAX_PARAMS	20
#define HIDPP_FF_RESERVED_SLOTS	1

struct hidpp_ff_private_data {
	struct hidpp_device *hidpp;
	u8 feature_index;
	u8 version;
	u16 gain;
	s16 range;
	u8 slot_autocenter;
	u8 num_effects;
	int *effect_ids;
	struct workqueue_struct *wq;
	atomic_t workqueue_size;
};

struct hidpp_ff_work_data {
	struct work_struct work;
	struct hidpp_ff_private_data *data;
	int effect_id;
	u8 command;
	u8 params[HIDPP_FF_MAX_PARAMS];
	u8 size;
};

static const signed short hidpp_ff_effects[] = {
	FF_CONSTANT,
	FF_PERIODIC,
	FF_SINE,
	FF_SQUARE,
	FF_SAW_UP,
	FF_SAW_DOWN,
	FF_TRIANGLE,
	FF_SPRING,
	FF_DAMPER,
	FF_AUTOCENTER,
	FF_GAIN,
	-1
};

static const signed short hidpp_ff_effects_v2[] = {
	FF_RAMP,
	FF_FRICTION,
	FF_INERTIA,
	-1
};

static const u8 HIDPP_FF_CONDITION_CMDS[] = {
	HIDPP_FF_EFFECT_SPRING,
	HIDPP_FF_EFFECT_FRICTION,
	HIDPP_FF_EFFECT_DAMPER,
	HIDPP_FF_EFFECT_INERTIA
};

static const char *HIDPP_FF_CONDITION_NAMES[] = {
	"spring",
	"friction",
	"damper",
	"inertia"
};


static u8 hidpp_ff_find_effect(struct hidpp_ff_private_data *data, int effect_id)
{
	int i;

	for (i = 0; i < data->num_effects; i++)
		if (data->effect_ids[i] == effect_id)
			return i+1;

	return 0;
}

static void hidpp_ff_work_handler(struct work_struct *w)
{
	struct hidpp_ff_work_data *wd = container_of(w, struct hidpp_ff_work_data, work);
	struct hidpp_ff_private_data *data = wd->data;
	struct hidpp_report response;
	u8 slot;
	int ret;

	/* add slot number if needed */
	switch (wd->effect_id) {
	case HIDPP_FF_EFFECTID_AUTOCENTER:
		wd->params[0] = data->slot_autocenter;
		break;
	case HIDPP_FF_EFFECTID_NONE:
		/* leave slot as zero */
		break;
	default:
		/* find current slot for effect */
		wd->params[0] = hidpp_ff_find_effect(data, wd->effect_id);
		break;
	}

	/* send command and wait for reply */
	ret = hidpp_send_fap_command_sync(data->hidpp, data->feature_index,
		wd->command, wd->params, wd->size, &response);

	if (ret) {
		hid_err(data->hidpp->hid_dev, "Failed to send command to device!\n");
		goto out;
	}

	/* parse return data */
	switch (wd->command) {
	case HIDPP_FF_DOWNLOAD_EFFECT:
		slot = response.fap.params[0];
		if (slot > 0 && slot <= data->num_effects) {
			if (wd->effect_id >= 0)
				/* regular effect uploaded */
				data->effect_ids[slot-1] = wd->effect_id;
			else if (wd->effect_id >= HIDPP_FF_EFFECTID_AUTOCENTER)
				/* autocenter spring uploaded */
				data->slot_autocenter = slot;
		}
		break;
	case HIDPP_FF_DESTROY_EFFECT:
		if (wd->effect_id >= 0)
			/* regular effect destroyed */
			data->effect_ids[wd->params[0]-1] = -1;
		else if (wd->effect_id >= HIDPP_FF_EFFECTID_AUTOCENTER)
			/* autocenter spring destoyed */
			data->slot_autocenter = 0;
		break;
	case HIDPP_FF_SET_GLOBAL_GAINS:
		data->gain = (wd->params[0] << 8) + wd->params[1];
		break;
	case HIDPP_FF_SET_APERTURE:
		data->range = (wd->params[0] << 8) + wd->params[1];
		break;
	default:
		/* no action needed */
		break;
	}

out:
	atomic_dec(&data->workqueue_size);
	kfree(wd);
}

static int hidpp_ff_queue_work(struct hidpp_ff_private_data *data, int effect_id, u8 command, u8 *params, u8 size)
{
	struct hidpp_ff_work_data *wd = kzalloc(sizeof(*wd), GFP_KERNEL);
	int s;

	if (!wd)
		return -ENOMEM;

	INIT_WORK(&wd->work, hidpp_ff_work_handler);

	wd->data = data;
	wd->effect_id = effect_id;
	wd->command = command;
	wd->size = size;
	memcpy(wd->params, params, size);

	s = atomic_inc_return(&data->workqueue_size);
	queue_work(data->wq, &wd->work);

	/* warn about excessive queue size */
	if (s >= 20 && s % 20 == 0)
		hid_warn(data->hidpp->hid_dev, "Force feedback command queue contains %d commands, causing substantial delays!", s);

	return 0;
}

static int hidpp_ff_upload_effect(struct input_dev *dev, struct ff_effect *effect, struct ff_effect *old)
{
	struct hidpp_ff_private_data *data = dev->ff->private;
	u8 params[20];
	u8 size;
	int force;

	/* set common parameters */
	params[2] = effect->replay.length >> 8;
	params[3] = effect->replay.length & 255;
	params[4] = effect->replay.delay >> 8;
	params[5] = effect->replay.delay & 255;

	switch (effect->type) {
	case FF_CONSTANT:
		force = (effect->u.constant.level * fixp_sin16((effect->direction * 360) >> 16)) >> 15;
		params[1] = HIDPP_FF_EFFECT_CONSTANT;
		params[6] = force >> 8;
		params[7] = force & 255;
		params[8] = effect->u.constant.envelope.attack_level >> 7;
		params[9] = effect->u.constant.envelope.attack_length >> 8;
		params[10] = effect->u.constant.envelope.attack_length & 255;
		params[11] = effect->u.constant.envelope.fade_level >> 7;
		params[12] = effect->u.constant.envelope.fade_length >> 8;
		params[13] = effect->u.constant.envelope.fade_length & 255;
		size = 14;
		dbg_hid("Uploading constant force level=%d in dir %d = %d\n",
				effect->u.constant.level,
				effect->direction, force);
		dbg_hid("          envelope attack=(%d, %d ms) fade=(%d, %d ms)\n",
				effect->u.constant.envelope.attack_level,
				effect->u.constant.envelope.attack_length,
				effect->u.constant.envelope.fade_level,
				effect->u.constant.envelope.fade_length);
		break;
	case FF_PERIODIC:
	{
		switch (effect->u.periodic.waveform) {
		case FF_SINE:
			params[1] = HIDPP_FF_EFFECT_PERIODIC_SINE;
			break;
		case FF_SQUARE:
			params[1] = HIDPP_FF_EFFECT_PERIODIC_SQUARE;
			break;
		case FF_SAW_UP:
			params[1] = HIDPP_FF_EFFECT_PERIODIC_SAWTOOTHUP;
			break;
		case FF_SAW_DOWN:
			params[1] = HIDPP_FF_EFFECT_PERIODIC_SAWTOOTHDOWN;
			break;
		case FF_TRIANGLE:
			params[1] = HIDPP_FF_EFFECT_PERIODIC_TRIANGLE;
			break;
		default:
			hid_err(data->hidpp->hid_dev, "Unexpected periodic waveform type %i!\n", effect->u.periodic.waveform);
			return -EINVAL;
		}
		force = (effect->u.periodic.magnitude * fixp_sin16((effect->direction * 360) >> 16)) >> 15;
		params[6] = effect->u.periodic.magnitude >> 8;
		params[7] = effect->u.periodic.magnitude & 255;
		params[8] = effect->u.periodic.offset >> 8;
		params[9] = effect->u.periodic.offset & 255;
		params[10] = effect->u.periodic.period >> 8;
		params[11] = effect->u.periodic.period & 255;
		params[12] = effect->u.periodic.phase >> 8;
		params[13] = effect->u.periodic.phase & 255;
		params[14] = effect->u.periodic.envelope.attack_level >> 7;
		params[15] = effect->u.periodic.envelope.attack_length >> 8;
		params[16] = effect->u.periodic.envelope.attack_length & 255;
		params[17] = effect->u.periodic.envelope.fade_level >> 7;
		params[18] = effect->u.periodic.envelope.fade_length >> 8;
		params[19] = effect->u.periodic.envelope.fade_length & 255;
		size = 20;
		dbg_hid("Uploading periodic force mag=%d/dir=%d, offset=%d, period=%d ms, phase=%d\n",
				effect->u.periodic.magnitude, effect->direction,
				effect->u.periodic.offset,
				effect->u.periodic.period,
				effect->u.periodic.phase);
		dbg_hid("          envelope attack=(%d, %d ms) fade=(%d, %d ms)\n",
				effect->u.periodic.envelope.attack_level,
				effect->u.periodic.envelope.attack_length,
				effect->u.periodic.envelope.fade_level,
				effect->u.periodic.envelope.fade_length);
		break;
	}
	case FF_RAMP:
		params[1] = HIDPP_FF_EFFECT_RAMP;
		force = (effect->u.ramp.start_level * fixp_sin16((effect->direction * 360) >> 16)) >> 15;
		params[6] = force >> 8;
		params[7] = force & 255;
		force = (effect->u.ramp.end_level * fixp_sin16((effect->direction * 360) >> 16)) >> 15;
		params[8] = force >> 8;
		params[9] = force & 255;
		params[10] = effect->u.ramp.envelope.attack_level >> 7;
		params[11] = effect->u.ramp.envelope.attack_length >> 8;
		params[12] = effect->u.ramp.envelope.attack_length & 255;
		params[13] = effect->u.ramp.envelope.fade_level >> 7;
		params[14] = effect->u.ramp.envelope.fade_length >> 8;
		params[15] = effect->u.ramp.envelope.fade_length & 255;
		size = 16;
		dbg_hid("Uploading ramp force level=%d -> %d in dir %d = %d\n",
				effect->u.ramp.start_level,
				effect->u.ramp.end_level,
				effect->direction, force);
		dbg_hid("          envelope attack=(%d, %d ms) fade=(%d, %d ms)\n",
				effect->u.ramp.envelope.attack_level,
				effect->u.ramp.envelope.attack_length,
				effect->u.ramp.envelope.fade_level,
				effect->u.ramp.envelope.fade_length);
		break;
	case FF_FRICTION:
	case FF_INERTIA:
	case FF_SPRING:
	case FF_DAMPER:
		params[1] = HIDPP_FF_CONDITION_CMDS[effect->type - FF_SPRING];
		params[6] = effect->u.condition[0].left_saturation >> 9;
		params[7] = (effect->u.condition[0].left_saturation >> 1) & 255;
		params[8] = effect->u.condition[0].left_coeff >> 8;
		params[9] = effect->u.condition[0].left_coeff & 255;
		params[10] = effect->u.condition[0].deadband >> 9;
		params[11] = (effect->u.condition[0].deadband >> 1) & 255;
		params[12] = effect->u.condition[0].center >> 8;
		params[13] = effect->u.condition[0].center & 255;
		params[14] = effect->u.condition[0].right_coeff >> 8;
		params[15] = effect->u.condition[0].right_coeff & 255;
		params[16] = effect->u.condition[0].right_saturation >> 9;
		params[17] = (effect->u.condition[0].right_saturation >> 1) & 255;
		size = 18;
		dbg_hid("Uploading %s force left coeff=%d, left sat=%d, right coeff=%d, right sat=%d\n",
				HIDPP_FF_CONDITION_NAMES[effect->type - FF_SPRING],
				effect->u.condition[0].left_coeff,
				effect->u.condition[0].left_saturation,
				effect->u.condition[0].right_coeff,
				effect->u.condition[0].right_saturation);
		dbg_hid("          deadband=%d, center=%d\n",
				effect->u.condition[0].deadband,
				effect->u.condition[0].center);
		break;
	default:
		hid_err(data->hidpp->hid_dev, "Unexpected force type %i!\n", effect->type);
		return -EINVAL;
	}

	return hidpp_ff_queue_work(data, effect->id, HIDPP_FF_DOWNLOAD_EFFECT, params, size);
}

static int hidpp_ff_playback(struct input_dev *dev, int effect_id, int value)
{
	struct hidpp_ff_private_data *data = dev->ff->private;
	u8 params[2];

	params[1] = value ? HIDPP_FF_EFFECT_STATE_PLAY : HIDPP_FF_EFFECT_STATE_STOP;

	dbg_hid("St%sing playback of effect %d.\n", value?"art":"opp", effect_id);

	return hidpp_ff_queue_work(data, effect_id, HIDPP_FF_SET_EFFECT_STATE, params, ARRAY_SIZE(params));
}

static int hidpp_ff_erase_effect(struct input_dev *dev, int effect_id)
{
	struct hidpp_ff_private_data *data = dev->ff->private;
	u8 slot = 0;

	dbg_hid("Erasing effect %d.\n", effect_id);

	return hidpp_ff_queue_work(data, effect_id, HIDPP_FF_DESTROY_EFFECT, &slot, 1);
}

static void hidpp_ff_set_autocenter(struct input_dev *dev, u16 magnitude)
{
	struct hidpp_ff_private_data *data = dev->ff->private;
	u8 params[HIDPP_AUTOCENTER_PARAMS_LENGTH];

	dbg_hid("Setting autocenter to %d.\n", magnitude);

	/* start a standard spring effect */
	params[1] = HIDPP_FF_EFFECT_SPRING | HIDPP_FF_EFFECT_AUTOSTART;
	/* zero delay and duration */
	params[2] = params[3] = params[4] = params[5] = 0;
	/* set coeff to 25% of saturation */
	params[8] = params[14] = magnitude >> 11;
	params[9] = params[15] = (magnitude >> 3) & 255;
	params[6] = params[16] = magnitude >> 9;
	params[7] = params[17] = (magnitude >> 1) & 255;
	/* zero deadband and center */
	params[10] = params[11] = params[12] = params[13] = 0;

	hidpp_ff_queue_work(data, HIDPP_FF_EFFECTID_AUTOCENTER, HIDPP_FF_DOWNLOAD_EFFECT, params, ARRAY_SIZE(params));
}

static void hidpp_ff_set_gain(struct input_dev *dev, u16 gain)
{
	struct hidpp_ff_private_data *data = dev->ff->private;
	u8 params[4];

	dbg_hid("Setting gain to %d.\n", gain);

	params[0] = gain >> 8;
	params[1] = gain & 255;
	params[2] = 0; /* no boost */
	params[3] = 0;

	hidpp_ff_queue_work(data, HIDPP_FF_EFFECTID_NONE, HIDPP_FF_SET_GLOBAL_GAINS, params, ARRAY_SIZE(params));
}

static ssize_t hidpp_ff_range_show(struct device *dev, struct device_attribute *attr, char *buf)
{
	struct hid_device *hid = to_hid_device(dev);
	struct hid_input *hidinput = list_entry(hid->inputs.next, struct hid_input, list);
	struct input_dev *idev = hidinput->input;
	struct hidpp_ff_private_data *data = idev->ff->private;

	return scnprintf(buf, PAGE_SIZE, "%u\n", data->range);
}

static ssize_t hidpp_ff_range_store(struct device *dev, struct device_attribute *attr, const char *buf, size_t count)
{
	struct hid_device *hid = to_hid_device(dev);
	struct hid_input *hidinput = list_entry(hid->inputs.next, struct hid_input, list);
	struct input_dev *idev = hidinput->input;
	struct hidpp_ff_private_data *data = idev->ff->private;
	u8 params[2];
	int range = simple_strtoul(buf, NULL, 10);

	range = clamp(range, 180, 900);

	params[0] = range >> 8;
	params[1] = range & 0x00FF;

	hidpp_ff_queue_work(data, -1, HIDPP_FF_SET_APERTURE, params, ARRAY_SIZE(params));

	return count;
}

static DEVICE_ATTR(range, S_IRUSR | S_IWUSR | S_IRGRP | S_IWGRP | S_IROTH, hidpp_ff_range_show, hidpp_ff_range_store);

static void hidpp_ff_destroy(struct ff_device *ff)
{
	struct hidpp_ff_private_data *data = ff->private;
	struct hid_device *hid = data->hidpp->hid_dev;

	hid_info(hid, "Unloading HID++ force feedback.\n");

	device_remove_file(&hid->dev, &dev_attr_range);
	destroy_workqueue(data->wq);
	kfree(data->effect_ids);
}

static int hidpp_ff_init(struct hidpp_device *hidpp,
			 struct hidpp_ff_private_data *data)
{
	struct hid_device *hid = hidpp->hid_dev;
	struct hid_input *hidinput;
	struct input_dev *dev;
	struct usb_device_descriptor *udesc;
	u16 bcdDevice;
	struct ff_device *ff;
	int error, j, num_slots = data->num_effects;
	u8 version;

	if (!hid_is_usb(hid)) {
		hid_err(hid, "device is not USB\n");
		return -ENODEV;
	}

	if (list_empty(&hid->inputs)) {
		hid_err(hid, "no inputs found\n");
		return -ENODEV;
	}
	hidinput = list_entry(hid->inputs.next, struct hid_input, list);
	dev = hidinput->input;

	if (!dev) {
		hid_err(hid, "Struct input_dev not set!\n");
		return -EINVAL;
	}

	/* Get firmware release */
	udesc = &(hid_to_usb_dev(hid)->descriptor);
	bcdDevice = le16_to_cpu(udesc->bcdDevice);
	version = bcdDevice & 255;

	/* Set supported force feedback capabilities */
	for (j = 0; hidpp_ff_effects[j] >= 0; j++)
		set_bit(hidpp_ff_effects[j], dev->ffbit);
	if (version > 1)
		for (j = 0; hidpp_ff_effects_v2[j] >= 0; j++)
			set_bit(hidpp_ff_effects_v2[j], dev->ffbit);

	error = input_ff_create(dev, num_slots);

	if (error) {
		hid_err(dev, "Failed to create FF device!\n");
		return error;
	}
	/*
	 * Create a copy of passed data, so we can transfer memory
	 * ownership to FF core
	 */
	data = kmemdup(data, sizeof(*data), GFP_KERNEL);
	if (!data)
		return -ENOMEM;
	data->effect_ids = kcalloc(num_slots, sizeof(int), GFP_KERNEL);
	if (!data->effect_ids) {
		kfree(data);
		return -ENOMEM;
	}
	data->wq = create_singlethread_workqueue("hidpp-ff-sendqueue");
	if (!data->wq) {
		kfree(data->effect_ids);
		kfree(data);
		return -ENOMEM;
	}

	data->hidpp = hidpp;
	data->version = version;
	for (j = 0; j < num_slots; j++)
		data->effect_ids[j] = -1;

	ff = dev->ff;
	ff->private = data;

	ff->upload = hidpp_ff_upload_effect;
	ff->erase = hidpp_ff_erase_effect;
	ff->playback = hidpp_ff_playback;
	ff->set_gain = hidpp_ff_set_gain;
	ff->set_autocenter = hidpp_ff_set_autocenter;
	ff->destroy = hidpp_ff_destroy;

	/* Create sysfs interface */
	error = device_create_file(&(hidpp->hid_dev->dev), &dev_attr_range);
	if (error)
		hid_warn(hidpp->hid_dev, "Unable to create sysfs interface for \"range\", errno %d!\n", error);

	/* init the hardware command queue */
	atomic_set(&data->workqueue_size, 0);

	hid_info(hid, "Force feedback support loaded (firmware release %d).\n",
		 version);

	return 0;
}

/* ************************************************************************** */
/*                                                                            */
/* Device Support                                                             */
/*                                                                            */
/* ************************************************************************** */

/* -------------------------------------------------------------------------- */
/* Touchpad HID++ devices                                                     */
/* -------------------------------------------------------------------------- */

#define WTP_MANUAL_RESOLUTION				39

struct wtp_data {
	u16 x_size, y_size;
	u8 finger_count;
	u8 mt_feature_index;
	u8 button_feature_index;
	u8 maxcontacts;
	bool flip_y;
	unsigned int resolution;
};

static int wtp_input_mapping(struct hid_device *hdev, struct hid_input *hi,
		struct hid_field *field, struct hid_usage *usage,
		unsigned long **bit, int *max)
{
	return -1;
}

static void wtp_populate_input(struct hidpp_device *hidpp,
			       struct input_dev *input_dev)
{
	struct wtp_data *wd = hidpp->private_data;

	__set_bit(EV_ABS, input_dev->evbit);
	__set_bit(EV_KEY, input_dev->evbit);
	__clear_bit(EV_REL, input_dev->evbit);
	__clear_bit(EV_LED, input_dev->evbit);

	input_set_abs_params(input_dev, ABS_MT_POSITION_X, 0, wd->x_size, 0, 0);
	input_abs_set_res(input_dev, ABS_MT_POSITION_X, wd->resolution);
	input_set_abs_params(input_dev, ABS_MT_POSITION_Y, 0, wd->y_size, 0, 0);
	input_abs_set_res(input_dev, ABS_MT_POSITION_Y, wd->resolution);

	/* Max pressure is not given by the devices, pick one */
	input_set_abs_params(input_dev, ABS_MT_PRESSURE, 0, 50, 0, 0);

	input_set_capability(input_dev, EV_KEY, BTN_LEFT);

	if (hidpp->quirks & HIDPP_QUIRK_WTP_PHYSICAL_BUTTONS)
		input_set_capability(input_dev, EV_KEY, BTN_RIGHT);
	else
		__set_bit(INPUT_PROP_BUTTONPAD, input_dev->propbit);

	input_mt_init_slots(input_dev, wd->maxcontacts, INPUT_MT_POINTER |
		INPUT_MT_DROP_UNUSED);
}

static void wtp_touch_event(struct hidpp_device *hidpp,
	struct hidpp_touchpad_raw_xy_finger *touch_report)
{
	struct wtp_data *wd = hidpp->private_data;
	int slot;

	if (!touch_report->finger_id || touch_report->contact_type)
		/* no actual data */
		return;

	slot = input_mt_get_slot_by_key(hidpp->input, touch_report->finger_id);

	input_mt_slot(hidpp->input, slot);
	input_mt_report_slot_state(hidpp->input, MT_TOOL_FINGER,
					touch_report->contact_status);
	if (touch_report->contact_status) {
		input_event(hidpp->input, EV_ABS, ABS_MT_POSITION_X,
				touch_report->x);
		input_event(hidpp->input, EV_ABS, ABS_MT_POSITION_Y,
				wd->flip_y ? wd->y_size - touch_report->y :
					     touch_report->y);
		input_event(hidpp->input, EV_ABS, ABS_MT_PRESSURE,
				touch_report->area);
	}
}

static void wtp_send_raw_xy_event(struct hidpp_device *hidpp,
		struct hidpp_touchpad_raw_xy *raw)
{
	int i;

	for (i = 0; i < 2; i++)
		wtp_touch_event(hidpp, &(raw->fingers[i]));

	if (raw->end_of_frame &&
	    !(hidpp->quirks & HIDPP_QUIRK_WTP_PHYSICAL_BUTTONS))
		input_event(hidpp->input, EV_KEY, BTN_LEFT, raw->button);

	if (raw->end_of_frame || raw->finger_count <= 2) {
		input_mt_sync_frame(hidpp->input);
		input_sync(hidpp->input);
	}
}

static int wtp_mouse_raw_xy_event(struct hidpp_device *hidpp, u8 *data)
{
	struct wtp_data *wd = hidpp->private_data;
	u8 c1_area = ((data[7] & 0xf) * (data[7] & 0xf) +
		      (data[7] >> 4) * (data[7] >> 4)) / 2;
	u8 c2_area = ((data[13] & 0xf) * (data[13] & 0xf) +
		      (data[13] >> 4) * (data[13] >> 4)) / 2;
	struct hidpp_touchpad_raw_xy raw = {
		.timestamp = data[1],
		.fingers = {
			{
				.contact_type = 0,
				.contact_status = !!data[7],
				.x = get_unaligned_le16(&data[3]),
				.y = get_unaligned_le16(&data[5]),
				.z = c1_area,
				.area = c1_area,
				.finger_id = data[2],
			}, {
				.contact_type = 0,
				.contact_status = !!data[13],
				.x = get_unaligned_le16(&data[9]),
				.y = get_unaligned_le16(&data[11]),
				.z = c2_area,
				.area = c2_area,
				.finger_id = data[8],
			}
		},
		.finger_count = wd->maxcontacts,
		.spurious_flag = 0,
		.end_of_frame = (data[0] >> 7) == 0,
		.button = data[0] & 0x01,
	};

	wtp_send_raw_xy_event(hidpp, &raw);

	return 1;
}

static int wtp_raw_event(struct hid_device *hdev, u8 *data, int size)
{
	struct hidpp_device *hidpp = hid_get_drvdata(hdev);
	struct wtp_data *wd = hidpp->private_data;
	struct hidpp_report *report = (struct hidpp_report *)data;
	struct hidpp_touchpad_raw_xy raw;

	if (!wd || !hidpp->input)
		return 1;

	switch (data[0]) {
	case 0x02:
		if (size < 2) {
			hid_err(hdev, "Received HID report of bad size (%d)",
				size);
			return 1;
		}
		if (hidpp->quirks & HIDPP_QUIRK_WTP_PHYSICAL_BUTTONS) {
			input_event(hidpp->input, EV_KEY, BTN_LEFT,
					!!(data[1] & 0x01));
			input_event(hidpp->input, EV_KEY, BTN_RIGHT,
					!!(data[1] & 0x02));
			input_sync(hidpp->input);
			return 0;
		} else {
			if (size < 21)
				return 1;
			return wtp_mouse_raw_xy_event(hidpp, &data[7]);
		}
	case REPORT_ID_HIDPP_LONG:
		/* size is already checked in hidpp_raw_event. */
		if ((report->fap.feature_index != wd->mt_feature_index) ||
		    (report->fap.funcindex_clientid != EVENT_TOUCHPAD_RAW_XY))
			return 1;
		hidpp_touchpad_raw_xy_event(hidpp, data + 4, &raw);

		wtp_send_raw_xy_event(hidpp, &raw);
		return 0;
	}

	return 0;
}

static int wtp_get_config(struct hidpp_device *hidpp)
{
	struct wtp_data *wd = hidpp->private_data;
	struct hidpp_touchpad_raw_info raw_info = {0};
	u8 feature_type;
	int ret;

	ret = hidpp_root_get_feature(hidpp, HIDPP_PAGE_TOUCHPAD_RAW_XY,
		&wd->mt_feature_index, &feature_type);
	if (ret)
		/* means that the device is not powered up */
		return ret;

	ret = hidpp_touchpad_get_raw_info(hidpp, wd->mt_feature_index,
		&raw_info);
	if (ret)
		return ret;

	wd->x_size = raw_info.x_size;
	wd->y_size = raw_info.y_size;
	wd->maxcontacts = raw_info.maxcontacts;
	wd->flip_y = raw_info.origin == TOUCHPAD_RAW_XY_ORIGIN_LOWER_LEFT;
	wd->resolution = raw_info.res;
	if (!wd->resolution)
		wd->resolution = WTP_MANUAL_RESOLUTION;

	return 0;
}

static int wtp_allocate(struct hid_device *hdev, const struct hid_device_id *id)
{
	struct hidpp_device *hidpp = hid_get_drvdata(hdev);
	struct wtp_data *wd;

	wd = devm_kzalloc(&hdev->dev, sizeof(struct wtp_data),
			GFP_KERNEL);
	if (!wd)
		return -ENOMEM;

	hidpp->private_data = wd;

	return 0;
};

static int wtp_connect(struct hid_device *hdev)
{
	struct hidpp_device *hidpp = hid_get_drvdata(hdev);
	struct wtp_data *wd = hidpp->private_data;
	int ret;

	if (!wd->x_size) {
		ret = wtp_get_config(hidpp);
		if (ret) {
			hid_err(hdev, "Can not get wtp config: %d\n", ret);
			return ret;
		}
	}

	return hidpp_touchpad_set_raw_report_state(hidpp, wd->mt_feature_index,
			true, true);
}

/* ------------------------------------------------------------------------- */
/* Logitech M560 devices                                                     */
/* ------------------------------------------------------------------------- */

/*
 * Logitech M560 protocol overview
 *
 * The Logitech M560 mouse, is designed for windows 8. When the middle and/or
 * the sides buttons are pressed, it sends some keyboard keys events
 * instead of buttons ones.
 * To complicate things further, the middle button keys sequence
 * is different from the odd press and the even press.
 *
 * forward button -> Super_R
 * backward button -> Super_L+'d' (press only)
 * middle button -> 1st time: Alt_L+SuperL+XF86TouchpadOff (press only)
 *                  2nd time: left-click (press only)
 * NB: press-only means that when the button is pressed, the
 * KeyPress/ButtonPress and KeyRelease/ButtonRelease events are generated
 * together sequentially; instead when the button is released, no event is
 * generated !
 *
 * With the command
 *	10<xx>0a 3500af03 (where <xx> is the mouse id),
 * the mouse reacts differently:
 * - it never sends a keyboard key event
 * - for the three mouse button it sends:
 *	middle button               press   11<xx>0a 3500af00...
 *	side 1 button (forward)     press   11<xx>0a 3500b000...
 *	side 2 button (backward)    press   11<xx>0a 3500ae00...
 *	middle/side1/side2 button   release 11<xx>0a 35000000...
 */

static const u8 m560_config_parameter[] = {0x00, 0xaf, 0x03};

/* how buttons are mapped in the report */
#define M560_MOUSE_BTN_LEFT		0x01
#define M560_MOUSE_BTN_RIGHT		0x02
#define M560_MOUSE_BTN_WHEEL_LEFT	0x08
#define M560_MOUSE_BTN_WHEEL_RIGHT	0x10

#define M560_SUB_ID			0x0a
#define M560_BUTTON_MODE_REGISTER	0x35

static int m560_send_config_command(struct hid_device *hdev)
{
	struct hidpp_report response;
	struct hidpp_device *hidpp_dev;

	hidpp_dev = hid_get_drvdata(hdev);

	return hidpp_send_rap_command_sync(
		hidpp_dev,
		REPORT_ID_HIDPP_SHORT,
		M560_SUB_ID,
		M560_BUTTON_MODE_REGISTER,
		(u8 *)m560_config_parameter,
		sizeof(m560_config_parameter),
		&response
	);
}

static int m560_raw_event(struct hid_device *hdev, u8 *data, int size)
{
	struct hidpp_device *hidpp = hid_get_drvdata(hdev);

	/* sanity check */
	if (!hidpp->input) {
		hid_err(hdev, "error in parameter\n");
		return -EINVAL;
	}

	if (size < 7) {
		hid_err(hdev, "error in report\n");
		return 0;
	}

	if (data[0] == REPORT_ID_HIDPP_LONG &&
	    data[2] == M560_SUB_ID && data[6] == 0x00) {
		/*
		 * m560 mouse report for middle, forward and backward button
		 *
		 * data[0] = 0x11
		 * data[1] = device-id
		 * data[2] = 0x0a
		 * data[5] = 0xaf -> middle
		 *	     0xb0 -> forward
		 *	     0xae -> backward
		 *	     0x00 -> release all
		 * data[6] = 0x00
		 */

		switch (data[5]) {
		case 0xaf:
			input_report_key(hidpp->input, BTN_MIDDLE, 1);
			break;
		case 0xb0:
			input_report_key(hidpp->input, BTN_FORWARD, 1);
			break;
		case 0xae:
			input_report_key(hidpp->input, BTN_BACK, 1);
			break;
		case 0x00:
			input_report_key(hidpp->input, BTN_BACK, 0);
			input_report_key(hidpp->input, BTN_FORWARD, 0);
			input_report_key(hidpp->input, BTN_MIDDLE, 0);
			break;
		default:
			hid_err(hdev, "error in report\n");
			return 0;
		}
		input_sync(hidpp->input);

	} else if (data[0] == 0x02) {
		/*
		 * Logitech M560 mouse report
		 *
		 * data[0] = type (0x02)
		 * data[1..2] = buttons
		 * data[3..5] = xy
		 * data[6] = wheel
		 */

		int v;

		input_report_key(hidpp->input, BTN_LEFT,
			!!(data[1] & M560_MOUSE_BTN_LEFT));
		input_report_key(hidpp->input, BTN_RIGHT,
			!!(data[1] & M560_MOUSE_BTN_RIGHT));

		if (data[1] & M560_MOUSE_BTN_WHEEL_LEFT) {
			input_report_rel(hidpp->input, REL_HWHEEL, -1);
			input_report_rel(hidpp->input, REL_HWHEEL_HI_RES,
					 -120);
		} else if (data[1] & M560_MOUSE_BTN_WHEEL_RIGHT) {
			input_report_rel(hidpp->input, REL_HWHEEL, 1);
			input_report_rel(hidpp->input, REL_HWHEEL_HI_RES,
					 120);
		}

		v = hid_snto32(hid_field_extract(hdev, data+3, 0, 12), 12);
		input_report_rel(hidpp->input, REL_X, v);

		v = hid_snto32(hid_field_extract(hdev, data+3, 12, 12), 12);
		input_report_rel(hidpp->input, REL_Y, v);

		v = hid_snto32(data[6], 8);
		if (v != 0)
			hidpp_scroll_counter_handle_scroll(hidpp->input,
					&hidpp->vertical_wheel_counter, v);

		input_sync(hidpp->input);
	}

	return 1;
}

static void m560_populate_input(struct hidpp_device *hidpp,
				struct input_dev *input_dev)
{
	__set_bit(EV_KEY, input_dev->evbit);
	__set_bit(BTN_MIDDLE, input_dev->keybit);
	__set_bit(BTN_RIGHT, input_dev->keybit);
	__set_bit(BTN_LEFT, input_dev->keybit);
	__set_bit(BTN_BACK, input_dev->keybit);
	__set_bit(BTN_FORWARD, input_dev->keybit);

	__set_bit(EV_REL, input_dev->evbit);
	__set_bit(REL_X, input_dev->relbit);
	__set_bit(REL_Y, input_dev->relbit);
	__set_bit(REL_WHEEL, input_dev->relbit);
	__set_bit(REL_HWHEEL, input_dev->relbit);
	__set_bit(REL_WHEEL_HI_RES, input_dev->relbit);
	__set_bit(REL_HWHEEL_HI_RES, input_dev->relbit);
}

static int m560_input_mapping(struct hid_device *hdev, struct hid_input *hi,
		struct hid_field *field, struct hid_usage *usage,
		unsigned long **bit, int *max)
{
	return -1;
}

/* ------------------------------------------------------------------------- */
/* Logitech K400 devices                                                     */
/* ------------------------------------------------------------------------- */

/*
 * The Logitech K400 keyboard has an embedded touchpad which is seen
 * as a mouse from the OS point of view. There is a hardware shortcut to disable
 * tap-to-click but the setting is not remembered accross reset, annoying some
 * users.
 *
 * We can toggle this feature from the host by using the feature 0x6010:
 * Touchpad FW items
 */

struct k400_private_data {
	u8 feature_index;
};

static int k400_disable_tap_to_click(struct hidpp_device *hidpp)
{
	struct k400_private_data *k400 = hidpp->private_data;
	struct hidpp_touchpad_fw_items items = {};
	int ret;
	u8 feature_type;

	if (!k400->feature_index) {
		ret = hidpp_root_get_feature(hidpp,
			HIDPP_PAGE_TOUCHPAD_FW_ITEMS,
			&k400->feature_index, &feature_type);
		if (ret)
			/* means that the device is not powered up */
			return ret;
	}

	ret = hidpp_touchpad_fw_items_set(hidpp, k400->feature_index, &items);
	if (ret)
		return ret;

	return 0;
}

static int k400_allocate(struct hid_device *hdev)
{
	struct hidpp_device *hidpp = hid_get_drvdata(hdev);
	struct k400_private_data *k400;

	k400 = devm_kzalloc(&hdev->dev, sizeof(struct k400_private_data),
			    GFP_KERNEL);
	if (!k400)
		return -ENOMEM;

	hidpp->private_data = k400;

	return 0;
};

static int k400_connect(struct hid_device *hdev)
{
	struct hidpp_device *hidpp = hid_get_drvdata(hdev);

	if (!disable_tap_to_click)
		return 0;

	return k400_disable_tap_to_click(hidpp);
}

/* ------------------------------------------------------------------------- */
/* Logitech G920 Driving Force Racing Wheel for Xbox One                     */
/* ------------------------------------------------------------------------- */

#define HIDPP_PAGE_G920_FORCE_FEEDBACK			0x8123

static int g920_ff_set_autocenter(struct hidpp_device *hidpp,
				  struct hidpp_ff_private_data *data)
{
	struct hidpp_report response;
	u8 params[HIDPP_AUTOCENTER_PARAMS_LENGTH] = {
		[1] = HIDPP_FF_EFFECT_SPRING | HIDPP_FF_EFFECT_AUTOSTART,
	};
	int ret;

	/* initialize with zero autocenter to get wheel in usable state */

	dbg_hid("Setting autocenter to 0.\n");
	ret = hidpp_send_fap_command_sync(hidpp, data->feature_index,
					  HIDPP_FF_DOWNLOAD_EFFECT,
					  params, ARRAY_SIZE(params),
					  &response);
	if (ret)
		hid_warn(hidpp->hid_dev, "Failed to autocenter device!\n");
	else
		data->slot_autocenter = response.fap.params[0];

	return ret;
}

static int g920_get_config(struct hidpp_device *hidpp,
			   struct hidpp_ff_private_data *data)
{
	struct hidpp_report response;
	u8 feature_type;
	int ret;

	memset(data, 0, sizeof(*data));

	/* Find feature and store for later use */
	ret = hidpp_root_get_feature(hidpp, HIDPP_PAGE_G920_FORCE_FEEDBACK,
				     &data->feature_index, &feature_type);
	if (ret)
		return ret;

	/* Read number of slots available in device */
	ret = hidpp_send_fap_command_sync(hidpp, data->feature_index,
					  HIDPP_FF_GET_INFO,
					  NULL, 0,
					  &response);
	if (ret) {
		if (ret < 0)
			return ret;
		hid_err(hidpp->hid_dev,
			"%s: received protocol error 0x%02x\n", __func__, ret);
		return -EPROTO;
	}

	data->num_effects = response.fap.params[0] - HIDPP_FF_RESERVED_SLOTS;

	/* reset all forces */
	ret = hidpp_send_fap_command_sync(hidpp, data->feature_index,
					  HIDPP_FF_RESET_ALL,
					  NULL, 0,
					  &response);
	if (ret)
		hid_warn(hidpp->hid_dev, "Failed to reset all forces!\n");

	ret = hidpp_send_fap_command_sync(hidpp, data->feature_index,
					  HIDPP_FF_GET_APERTURE,
					  NULL, 0,
					  &response);
	if (ret) {
		hid_warn(hidpp->hid_dev,
			 "Failed to read range from device!\n");
	}
	data->range = ret ?
		900 : get_unaligned_be16(&response.fap.params[0]);

	/* Read the current gain values */
	ret = hidpp_send_fap_command_sync(hidpp, data->feature_index,
					  HIDPP_FF_GET_GLOBAL_GAINS,
					  NULL, 0,
					  &response);
	if (ret)
		hid_warn(hidpp->hid_dev,
			 "Failed to read gain values from device!\n");
	data->gain = ret ?
		0xffff : get_unaligned_be16(&response.fap.params[0]);

	/* ignore boost value at response.fap.params[2] */

	return g920_ff_set_autocenter(hidpp, data);
}

/* -------------------------------------------------------------------------- */
/* Logitech Dinovo Mini keyboard with builtin touchpad                        */
/* -------------------------------------------------------------------------- */
#define DINOVO_MINI_PRODUCT_ID		0xb30c

static int lg_dinovo_input_mapping(struct hid_device *hdev, struct hid_input *hi,
		struct hid_field *field, struct hid_usage *usage,
		unsigned long **bit, int *max)
{
	if ((usage->hid & HID_USAGE_PAGE) != HID_UP_LOGIVENDOR)
		return 0;

	switch (usage->hid & HID_USAGE) {
	case 0x00d: lg_map_key_clear(KEY_MEDIA);	break;
	default:
		return 0;
	}
	return 1;
}

/* -------------------------------------------------------------------------- */
/* HID++1.0 devices which use HID++ reports for their wheels                  */
/* -------------------------------------------------------------------------- */
static int hidpp10_wheel_connect(struct hidpp_device *hidpp)
{
	return hidpp10_set_register(hidpp, HIDPP_REG_ENABLE_REPORTS, 0,
			HIDPP_ENABLE_WHEEL_REPORT | HIDPP_ENABLE_HWHEEL_REPORT,
			HIDPP_ENABLE_WHEEL_REPORT | HIDPP_ENABLE_HWHEEL_REPORT);
}

static int hidpp10_wheel_raw_event(struct hidpp_device *hidpp,
				   u8 *data, int size)
{
	s8 value, hvalue;

	if (!hidpp->input)
		return -EINVAL;

	if (size < 7)
		return 0;

	if (data[0] != REPORT_ID_HIDPP_SHORT || data[2] != HIDPP_SUB_ID_ROLLER)
		return 0;

	value = data[3];
	hvalue = data[4];

	input_report_rel(hidpp->input, REL_WHEEL, value);
	input_report_rel(hidpp->input, REL_WHEEL_HI_RES, value * 120);
	input_report_rel(hidpp->input, REL_HWHEEL, hvalue);
	input_report_rel(hidpp->input, REL_HWHEEL_HI_RES, hvalue * 120);
	input_sync(hidpp->input);

	return 1;
}

static void hidpp10_wheel_populate_input(struct hidpp_device *hidpp,
					 struct input_dev *input_dev)
{
	__set_bit(EV_REL, input_dev->evbit);
	__set_bit(REL_WHEEL, input_dev->relbit);
	__set_bit(REL_WHEEL_HI_RES, input_dev->relbit);
	__set_bit(REL_HWHEEL, input_dev->relbit);
	__set_bit(REL_HWHEEL_HI_RES, input_dev->relbit);
}

/* -------------------------------------------------------------------------- */
/* HID++1.0 mice which use HID++ reports for extra mouse buttons              */
/* -------------------------------------------------------------------------- */
static int hidpp10_extra_mouse_buttons_connect(struct hidpp_device *hidpp)
{
	return hidpp10_set_register(hidpp, HIDPP_REG_ENABLE_REPORTS, 0,
				    HIDPP_ENABLE_MOUSE_EXTRA_BTN_REPORT,
				    HIDPP_ENABLE_MOUSE_EXTRA_BTN_REPORT);
}

static int hidpp10_extra_mouse_buttons_raw_event(struct hidpp_device *hidpp,
				    u8 *data, int size)
{
	int i;

	if (!hidpp->input)
		return -EINVAL;

	if (size < 7)
		return 0;

	if (data[0] != REPORT_ID_HIDPP_SHORT ||
	    data[2] != HIDPP_SUB_ID_MOUSE_EXTRA_BTNS)
		return 0;

	/*
	 * Buttons are either delivered through the regular mouse report *or*
	 * through the extra buttons report. At least for button 6 how it is
	 * delivered differs per receiver firmware version. Even receivers with
	 * the same usb-id show different behavior, so we handle both cases.
	 */
	for (i = 0; i < 8; i++)
		input_report_key(hidpp->input, BTN_MOUSE + i,
				 (data[3] & (1 << i)));

	/* Some mice report events on button 9+, use BTN_MISC */
	for (i = 0; i < 8; i++)
		input_report_key(hidpp->input, BTN_MISC + i,
				 (data[4] & (1 << i)));

	input_sync(hidpp->input);
	return 1;
}

static void hidpp10_extra_mouse_buttons_populate_input(
			struct hidpp_device *hidpp, struct input_dev *input_dev)
{
	/* BTN_MOUSE - BTN_MOUSE+7 are set already by the descriptor */
	__set_bit(BTN_0, input_dev->keybit);
	__set_bit(BTN_1, input_dev->keybit);
	__set_bit(BTN_2, input_dev->keybit);
	__set_bit(BTN_3, input_dev->keybit);
	__set_bit(BTN_4, input_dev->keybit);
	__set_bit(BTN_5, input_dev->keybit);
	__set_bit(BTN_6, input_dev->keybit);
	__set_bit(BTN_7, input_dev->keybit);
}

/* -------------------------------------------------------------------------- */
/* HID++1.0 kbds which only report 0x10xx consumer usages through sub-id 0x03 */
/* -------------------------------------------------------------------------- */

/* Find the consumer-page input report desc and change Maximums to 0x107f */
static u8 *hidpp10_consumer_keys_report_fixup(struct hidpp_device *hidpp,
					      u8 *_rdesc, unsigned int *rsize)
{
	/* Note 0 terminated so we can use strnstr to search for this. */
	static const char consumer_rdesc_start[] = {
		0x05, 0x0C,	/* USAGE_PAGE (Consumer Devices)       */
		0x09, 0x01,	/* USAGE (Consumer Control)            */
		0xA1, 0x01,	/* COLLECTION (Application)            */
		0x85, 0x03,	/* REPORT_ID = 3                       */
		0x75, 0x10,	/* REPORT_SIZE (16)                    */
		0x95, 0x02,	/* REPORT_COUNT (2)                    */
		0x15, 0x01,	/* LOGICAL_MIN (1)                     */
		0x26, 0x00	/* LOGICAL_MAX (...                    */
	};
	char *consumer_rdesc, *rdesc = (char *)_rdesc;
	unsigned int size;

	consumer_rdesc = strnstr(rdesc, consumer_rdesc_start, *rsize);
	size = *rsize - (consumer_rdesc - rdesc);
	if (consumer_rdesc && size >= 25) {
		consumer_rdesc[15] = 0x7f;
		consumer_rdesc[16] = 0x10;
		consumer_rdesc[20] = 0x7f;
		consumer_rdesc[21] = 0x10;
	}
	return _rdesc;
}

static int hidpp10_consumer_keys_connect(struct hidpp_device *hidpp)
{
	return hidpp10_set_register(hidpp, HIDPP_REG_ENABLE_REPORTS, 0,
				    HIDPP_ENABLE_CONSUMER_REPORT,
				    HIDPP_ENABLE_CONSUMER_REPORT);
}

static int hidpp10_consumer_keys_raw_event(struct hidpp_device *hidpp,
					   u8 *data, int size)
{
	u8 consumer_report[5];

	if (size < 7)
		return 0;

	if (data[0] != REPORT_ID_HIDPP_SHORT ||
	    data[2] != HIDPP_SUB_ID_CONSUMER_VENDOR_KEYS)
		return 0;

	/*
	 * Build a normal consumer report (3) out of the data, this detour
	 * is necessary to get some keyboards to report their 0x10xx usages.
	 */
	consumer_report[0] = 0x03;
	memcpy(&consumer_report[1], &data[3], 4);
	/* We are called from atomic context */
	hid_report_raw_event(hidpp->hid_dev, HID_INPUT_REPORT,
			     consumer_report, 5, 1);

	return 1;
}

/* -------------------------------------------------------------------------- */
/* High-resolution scroll wheels                                              */
/* -------------------------------------------------------------------------- */

static int hi_res_scroll_enable(struct hidpp_device *hidpp)
{
	int ret;
	u8 multiplier = 1;

	if (hidpp->capabilities & HIDPP_CAPABILITY_HIDPP20_HI_RES_WHEEL) {
		ret = hidpp_hrw_set_wheel_mode(hidpp, false, true, false);
		if (ret == 0)
			ret = hidpp_hrw_get_wheel_capability(hidpp, &multiplier);
	} else if (hidpp->capabilities & HIDPP_CAPABILITY_HIDPP20_HI_RES_SCROLL) {
		ret = hidpp_hrs_set_highres_scrolling_mode(hidpp, true,
							   &multiplier);
	} else /* if (hidpp->capabilities & HIDPP_CAPABILITY_HIDPP10_FAST_SCROLL) */ {
		ret = hidpp10_enable_scrolling_acceleration(hidpp);
		multiplier = 8;
	}
	if (ret) {
		hid_dbg(hidpp->hid_dev,
			"Could not enable hi-res scrolling: %d\n", ret);
		return ret;
	}

	if (multiplier == 0) {
		hid_dbg(hidpp->hid_dev,
			"Invalid multiplier 0 from device, setting it to 1\n");
		multiplier = 1;
	}

	hidpp->vertical_wheel_counter.wheel_multiplier = multiplier;
	hid_dbg(hidpp->hid_dev, "wheel multiplier = %d\n", multiplier);
	return 0;
}

static int hidpp_initialize_hires_scroll(struct hidpp_device *hidpp)
{
	int ret;
	unsigned long capabilities;

	capabilities = hidpp->capabilities;

	if (hidpp->protocol_major >= 2) {
		u8 feature_index;
		u8 feature_type;

		ret = hidpp_root_get_feature(hidpp, HIDPP_PAGE_HIRES_WHEEL,
					     &feature_index, &feature_type);
		if (!ret) {
			hidpp->capabilities |= HIDPP_CAPABILITY_HIDPP20_HI_RES_WHEEL;
			hid_dbg(hidpp->hid_dev, "Detected HID++ 2.0 hi-res scroll wheel\n");
			return 0;
		}
		ret = hidpp_root_get_feature(hidpp, HIDPP_PAGE_HI_RESOLUTION_SCROLLING,
					     &feature_index, &feature_type);
		if (!ret) {
			hidpp->capabilities |= HIDPP_CAPABILITY_HIDPP20_HI_RES_SCROLL;
			hid_dbg(hidpp->hid_dev, "Detected HID++ 2.0 hi-res scrolling\n");
		}
	} else {
		/* We cannot detect fast scrolling support on HID++ 1.0 devices */
		if (hidpp->quirks & HIDPP_QUIRK_HI_RES_SCROLL_1P0) {
			hidpp->capabilities |= HIDPP_CAPABILITY_HIDPP10_FAST_SCROLL;
			hid_dbg(hidpp->hid_dev, "Detected HID++ 1.0 fast scroll\n");
		}
	}

	if (hidpp->capabilities == capabilities)
		hid_dbg(hidpp->hid_dev, "Did not detect HID++ hi-res scrolling hardware support\n");
	return 0;
}

/* -------------------------------------------------------------------------- */
/* Generic HID++ devices                                                      */
/* -------------------------------------------------------------------------- */

static u8 *hidpp_report_fixup(struct hid_device *hdev, u8 *rdesc,
			      unsigned int *rsize)
{
	struct hidpp_device *hidpp = hid_get_drvdata(hdev);

	if (!hidpp)
		return rdesc;

	/* For 27 MHz keyboards the quirk gets set after hid_parse. */
	if (hdev->group == HID_GROUP_LOGITECH_27MHZ_DEVICE ||
	    (hidpp->quirks & HIDPP_QUIRK_HIDPP_CONSUMER_VENDOR_KEYS))
		rdesc = hidpp10_consumer_keys_report_fixup(hidpp, rdesc, rsize);

	return rdesc;
}

static int hidpp_input_mapping(struct hid_device *hdev, struct hid_input *hi,
		struct hid_field *field, struct hid_usage *usage,
		unsigned long **bit, int *max)
{
	struct hidpp_device *hidpp = hid_get_drvdata(hdev);

	if (!hidpp)
		return 0;

	if (hidpp->quirks & HIDPP_QUIRK_CLASS_WTP)
		return wtp_input_mapping(hdev, hi, field, usage, bit, max);
	else if (hidpp->quirks & HIDPP_QUIRK_CLASS_M560 &&
			field->application != HID_GD_MOUSE)
		return m560_input_mapping(hdev, hi, field, usage, bit, max);

	if (hdev->product == DINOVO_MINI_PRODUCT_ID)
		return lg_dinovo_input_mapping(hdev, hi, field, usage, bit, max);

	return 0;
}

static int hidpp_input_mapped(struct hid_device *hdev, struct hid_input *hi,
		struct hid_field *field, struct hid_usage *usage,
		unsigned long **bit, int *max)
{
	struct hidpp_device *hidpp = hid_get_drvdata(hdev);

	if (!hidpp)
		return 0;

	/* Ensure that Logitech G920 is not given a default fuzz/flat value */
	if (hidpp->quirks & HIDPP_QUIRK_CLASS_G920) {
		if (usage->type == EV_ABS && (usage->code == ABS_X ||
				usage->code == ABS_Y || usage->code == ABS_Z ||
				usage->code == ABS_RZ)) {
			field->application = HID_GD_MULTIAXIS;
		}
	}

	return 0;
}


static void hidpp_populate_input(struct hidpp_device *hidpp,
				 struct input_dev *input)
{
	hidpp->input = input;

	if (hidpp->quirks & HIDPP_QUIRK_CLASS_WTP)
		wtp_populate_input(hidpp, input);
	else if (hidpp->quirks & HIDPP_QUIRK_CLASS_M560)
		m560_populate_input(hidpp, input);

	if (hidpp->quirks & HIDPP_QUIRK_HIDPP_WHEELS)
		hidpp10_wheel_populate_input(hidpp, input);

	if (hidpp->quirks & HIDPP_QUIRK_HIDPP_EXTRA_MOUSE_BTNS)
		hidpp10_extra_mouse_buttons_populate_input(hidpp, input);
}

static int hidpp_input_configured(struct hid_device *hdev,
				struct hid_input *hidinput)
{
	struct hidpp_device *hidpp = hid_get_drvdata(hdev);
	struct input_dev *input = hidinput->input;

	if (!hidpp)
		return 0;

	hidpp_populate_input(hidpp, input);

	return 0;
}

static int hidpp_raw_hidpp_event(struct hidpp_device *hidpp, u8 *data,
		int size)
{
	struct hidpp_report *question = hidpp->send_receive_buf;
	struct hidpp_report *answer = hidpp->send_receive_buf;
	struct hidpp_report *report = (struct hidpp_report *)data;
	int ret;

	/*
	 * If the mutex is locked then we have a pending answer from a
	 * previously sent command.
	 */
	if (unlikely(mutex_is_locked(&hidpp->send_mutex))) {
		/*
		 * Check for a correct hidpp20 answer or the corresponding
		 * error
		 */
		if (hidpp_match_answer(question, report) ||
				hidpp_match_error(question, report)) {
			*answer = *report;
			hidpp->answer_available = true;
			wake_up(&hidpp->wait);
			/*
			 * This was an answer to a command that this driver sent
			 * We return 1 to hid-core to avoid forwarding the
			 * command upstream as it has been treated by the driver
			 */

			return 1;
		}
	}

	if (unlikely(hidpp_report_is_connect_event(hidpp, report))) {
		if (schedule_work(&hidpp->work) == 0)
			dbg_hid("%s: connect event already queued\n", __func__);
		return 1;
	}

	if (hidpp->hid_dev->group == HID_GROUP_LOGITECH_27MHZ_DEVICE &&
	    data[0] == REPORT_ID_HIDPP_SHORT &&
	    data[2] == HIDPP_SUB_ID_USER_IFACE_EVENT &&
	    (data[3] & HIDPP_USER_IFACE_EVENT_ENCRYPTION_KEY_LOST)) {
		dev_err_ratelimited(&hidpp->hid_dev->dev,
			"Error the keyboard's wireless encryption key has been lost, your keyboard will not work unless you re-configure encryption.\n");
		dev_err_ratelimited(&hidpp->hid_dev->dev,
			"See: https://gitlab.freedesktop.org/jwrdegoede/logitech-27mhz-keyboard-encryption-setup/\n");
	}

	if (hidpp->capabilities & HIDPP_CAPABILITY_HIDPP20_BATTERY) {
		ret = hidpp20_battery_event_1000(hidpp, data, size);
		if (ret != 0)
			return ret;
		ret = hidpp20_battery_event_1004(hidpp, data, size);
		if (ret != 0)
			return ret;
		ret = hidpp_solar_battery_event(hidpp, data, size);
		if (ret != 0)
			return ret;
		ret = hidpp20_battery_voltage_event(hidpp, data, size);
		if (ret != 0)
			return ret;
		ret = hidpp20_adc_measurement_event_1f20(hidpp, data, size);
		if (ret != 0)
			return ret;
	}

	if (hidpp->capabilities & HIDPP_CAPABILITY_HIDPP10_BATTERY) {
		ret = hidpp10_battery_event(hidpp, data, size);
		if (ret != 0)
			return ret;
	}

	if (hidpp->quirks & HIDPP_QUIRK_HIDPP_WHEELS) {
		ret = hidpp10_wheel_raw_event(hidpp, data, size);
		if (ret != 0)
			return ret;
	}

	if (hidpp->quirks & HIDPP_QUIRK_HIDPP_EXTRA_MOUSE_BTNS) {
		ret = hidpp10_extra_mouse_buttons_raw_event(hidpp, data, size);
		if (ret != 0)
			return ret;
	}

	if (hidpp->quirks & HIDPP_QUIRK_HIDPP_CONSUMER_VENDOR_KEYS) {
		ret = hidpp10_consumer_keys_raw_event(hidpp, data, size);
		if (ret != 0)
			return ret;
	}

	return 0;
}

static int hidpp_raw_event(struct hid_device *hdev, struct hid_report *report,
		u8 *data, int size)
{
	struct hidpp_device *hidpp = hid_get_drvdata(hdev);
	int ret = 0;

	if (!hidpp)
		return 0;

	/* Generic HID++ processing. */
	switch (data[0]) {
	case REPORT_ID_HIDPP_VERY_LONG:
		if (size != hidpp->very_long_report_length) {
			hid_err(hdev, "received hid++ report of bad size (%d)",
				size);
			return 1;
		}
		ret = hidpp_raw_hidpp_event(hidpp, data, size);
		break;
	case REPORT_ID_HIDPP_LONG:
		if (size != HIDPP_REPORT_LONG_LENGTH) {
			hid_err(hdev, "received hid++ report of bad size (%d)",
				size);
			return 1;
		}
		ret = hidpp_raw_hidpp_event(hidpp, data, size);
		break;
	case REPORT_ID_HIDPP_SHORT:
		if (size != HIDPP_REPORT_SHORT_LENGTH) {
			hid_err(hdev, "received hid++ report of bad size (%d)",
				size);
			return 1;
		}
		ret = hidpp_raw_hidpp_event(hidpp, data, size);
		break;
	}

	/* If no report is available for further processing, skip calling
	 * raw_event of subclasses. */
	if (ret != 0)
		return ret;

	if (hidpp->quirks & HIDPP_QUIRK_CLASS_WTP)
		return wtp_raw_event(hdev, data, size);
	else if (hidpp->quirks & HIDPP_QUIRK_CLASS_M560)
		return m560_raw_event(hdev, data, size);

	return 0;
}

static int hidpp_event(struct hid_device *hdev, struct hid_field *field,
	struct hid_usage *usage, __s32 value)
{
	/* This function will only be called for scroll events, due to the
	 * restriction imposed in hidpp_usages.
	 */
	struct hidpp_device *hidpp = hid_get_drvdata(hdev);
	struct hidpp_scroll_counter *counter;

	if (!hidpp)
		return 0;

	counter = &hidpp->vertical_wheel_counter;
	/* A scroll event may occur before the multiplier has been retrieved or
	 * the input device set, or high-res scroll enabling may fail. In such
	 * cases we must return early (falling back to default behaviour) to
	 * avoid a crash in hidpp_scroll_counter_handle_scroll.
	 */
	if (!(hidpp->capabilities & HIDPP_CAPABILITY_HI_RES_SCROLL)
	    || value == 0 || hidpp->input == NULL
	    || counter->wheel_multiplier == 0)
		return 0;

	hidpp_scroll_counter_handle_scroll(hidpp->input, counter, value);
	return 1;
}

static int hidpp_initialize_battery(struct hidpp_device *hidpp)
{
	static atomic_t battery_no = ATOMIC_INIT(0);
	struct power_supply_config cfg = { .drv_data = hidpp };
	struct power_supply_desc *desc = &hidpp->battery.desc;
	enum power_supply_property *battery_props;
	struct hidpp_battery *battery;
	unsigned int num_battery_props;
	unsigned long n;
	int ret;

	if (hidpp->battery.ps)
		return 0;

	hidpp->battery.feature_index = 0xff;
	hidpp->battery.solar_feature_index = 0xff;
	hidpp->battery.voltage_feature_index = 0xff;
	hidpp->battery.adc_measurement_feature_index = 0xff;

	if (hidpp->protocol_major >= 2) {
		if (hidpp->quirks & HIDPP_QUIRK_CLASS_K750)
			ret = hidpp_solar_request_battery_event(hidpp);
		else {
			/* we only support one battery feature right now, so let's
			   first check the ones that support battery level first
			   and leave voltage for last */
			ret = hidpp20_query_battery_info_1000(hidpp);
			if (ret)
				ret = hidpp20_query_battery_info_1004(hidpp);
			if (ret)
				ret = hidpp20_query_battery_voltage_info(hidpp);
			if (ret)
				ret = hidpp20_query_adc_measurement_info_1f20(hidpp);
		}

		if (ret)
			return ret;
		hidpp->capabilities |= HIDPP_CAPABILITY_HIDPP20_BATTERY;
	} else {
		ret = hidpp10_query_battery_status(hidpp);
		if (ret) {
			ret = hidpp10_query_battery_mileage(hidpp);
			if (ret)
				return -ENOENT;
			hidpp->capabilities |= HIDPP_CAPABILITY_BATTERY_MILEAGE;
		} else {
			hidpp->capabilities |= HIDPP_CAPABILITY_BATTERY_LEVEL_STATUS;
		}
		hidpp->capabilities |= HIDPP_CAPABILITY_HIDPP10_BATTERY;
	}

	battery_props = devm_kmemdup(&hidpp->hid_dev->dev,
				     hidpp_battery_props,
				     sizeof(hidpp_battery_props),
				     GFP_KERNEL);
	if (!battery_props)
		return -ENOMEM;

	num_battery_props = ARRAY_SIZE(hidpp_battery_props) - 3;

	if (hidpp->capabilities & HIDPP_CAPABILITY_BATTERY_MILEAGE ||
	    hidpp->capabilities & HIDPP_CAPABILITY_BATTERY_PERCENTAGE ||
	    hidpp->capabilities & HIDPP_CAPABILITY_BATTERY_VOLTAGE ||
	    hidpp->capabilities & HIDPP_CAPABILITY_ADC_MEASUREMENT)
		battery_props[num_battery_props++] =
				POWER_SUPPLY_PROP_CAPACITY;

	if (hidpp->capabilities & HIDPP_CAPABILITY_BATTERY_LEVEL_STATUS)
		battery_props[num_battery_props++] =
				POWER_SUPPLY_PROP_CAPACITY_LEVEL;

	if (hidpp->capabilities & HIDPP_CAPABILITY_BATTERY_VOLTAGE ||
	    hidpp->capabilities & HIDPP_CAPABILITY_ADC_MEASUREMENT)
		battery_props[num_battery_props++] =
			POWER_SUPPLY_PROP_VOLTAGE_NOW;

	battery = &hidpp->battery;

	n = atomic_inc_return(&battery_no) - 1;
	desc->properties = battery_props;
	desc->num_properties = num_battery_props;
	desc->get_property = hidpp_battery_get_property;
	sprintf(battery->name, "hidpp_battery_%ld", n);
	desc->name = battery->name;
	desc->type = POWER_SUPPLY_TYPE_BATTERY;
	desc->use_for_apm = 0;

	battery->ps = devm_power_supply_register(&hidpp->hid_dev->dev,
						 &battery->desc,
						 &cfg);
	if (IS_ERR(battery->ps))
		return PTR_ERR(battery->ps);

	power_supply_powers(battery->ps, &hidpp->hid_dev->dev);

	return ret;
}

/* Get name + serial for USB and Bluetooth HID++ devices */
static void hidpp_non_unifying_init(struct hidpp_device *hidpp)
{
	struct hid_device *hdev = hidpp->hid_dev;
	char *name;

	/* Bluetooth devices already have their serialnr set */
	if (hid_is_usb(hdev))
		hidpp_serial_init(hidpp);

	name = hidpp_get_device_name(hidpp);
	if (name) {
		dbg_hid("HID++: Got name: %s\n", name);
		snprintf(hdev->name, sizeof(hdev->name), "%s", name);
		kfree(name);
	}
}

static int hidpp_input_open(struct input_dev *dev)
{
	struct hid_device *hid = input_get_drvdata(dev);

	return hid_hw_open(hid);
}

static void hidpp_input_close(struct input_dev *dev)
{
	struct hid_device *hid = input_get_drvdata(dev);

	hid_hw_close(hid);
}

static struct input_dev *hidpp_allocate_input(struct hid_device *hdev)
{
	struct input_dev *input_dev = devm_input_allocate_device(&hdev->dev);
	struct hidpp_device *hidpp = hid_get_drvdata(hdev);

	if (!input_dev)
		return NULL;

	input_set_drvdata(input_dev, hdev);
	input_dev->open = hidpp_input_open;
	input_dev->close = hidpp_input_close;

	input_dev->name = hidpp->name;
	input_dev->phys = hdev->phys;
	input_dev->uniq = hdev->uniq;
	input_dev->id.bustype = hdev->bus;
	input_dev->id.vendor  = hdev->vendor;
	input_dev->id.product = hdev->product;
	input_dev->id.version = hdev->version;
	input_dev->dev.parent = &hdev->dev;

	return input_dev;
}

static void hidpp_connect_event(struct work_struct *work)
{
	struct hidpp_device *hidpp = container_of(work, struct hidpp_device, work);
	struct hid_device *hdev = hidpp->hid_dev;
	struct input_dev *input;
	char *name, *devm_name;
	int ret;

	/* Get device version to check if it is connected */
	ret = hidpp_root_get_protocol_version(hidpp);
	if (ret) {
		hid_dbg(hidpp->hid_dev, "Disconnected\n");
		if (hidpp->battery.ps) {
			hidpp->battery.online = false;
			hidpp->battery.status = POWER_SUPPLY_STATUS_UNKNOWN;
			hidpp->battery.level = POWER_SUPPLY_CAPACITY_LEVEL_UNKNOWN;
			power_supply_changed(hidpp->battery.ps);
		}
		return;
	}

	if (hidpp->quirks & HIDPP_QUIRK_CLASS_WTP) {
		ret = wtp_connect(hdev);
		if (ret)
			return;
	} else if (hidpp->quirks & HIDPP_QUIRK_CLASS_M560) {
		ret = m560_send_config_command(hdev);
		if (ret)
			return;
	} else if (hidpp->quirks & HIDPP_QUIRK_CLASS_K400) {
		ret = k400_connect(hdev);
		if (ret)
			return;
	}

	if (hidpp->quirks & HIDPP_QUIRK_HIDPP_WHEELS) {
		ret = hidpp10_wheel_connect(hidpp);
		if (ret)
			return;
	}

	if (hidpp->quirks & HIDPP_QUIRK_HIDPP_EXTRA_MOUSE_BTNS) {
		ret = hidpp10_extra_mouse_buttons_connect(hidpp);
		if (ret)
			return;
	}

	if (hidpp->quirks & HIDPP_QUIRK_HIDPP_CONSUMER_VENDOR_KEYS) {
		ret = hidpp10_consumer_keys_connect(hidpp);
		if (ret)
			return;
	}

	if (hidpp->protocol_major >= 2) {
		u8 feature_index;

		if (!hidpp_get_wireless_feature_index(hidpp, &feature_index))
			hidpp->wireless_feature_index = feature_index;
	}

	if (hidpp->name == hdev->name && hidpp->protocol_major >= 2) {
		name = hidpp_get_device_name(hidpp);
		if (name) {
			devm_name = devm_kasprintf(&hdev->dev, GFP_KERNEL,
						   "%s", name);
			kfree(name);
			if (!devm_name)
				return;

			hidpp->name = devm_name;
		}
	}

	hidpp_initialize_battery(hidpp);
	if (!hid_is_usb(hidpp->hid_dev))
		hidpp_initialize_hires_scroll(hidpp);

	/* forward current battery state */
	if (hidpp->capabilities & HIDPP_CAPABILITY_HIDPP10_BATTERY) {
		hidpp10_enable_battery_reporting(hidpp);
		if (hidpp->capabilities & HIDPP_CAPABILITY_BATTERY_MILEAGE)
			hidpp10_query_battery_mileage(hidpp);
		else
			hidpp10_query_battery_status(hidpp);
	} else if (hidpp->capabilities & HIDPP_CAPABILITY_HIDPP20_BATTERY) {
		if (hidpp->capabilities & HIDPP_CAPABILITY_BATTERY_VOLTAGE)
			hidpp20_query_battery_voltage_info(hidpp);
		else if (hidpp->capabilities & HIDPP_CAPABILITY_UNIFIED_BATTERY)
			hidpp20_query_battery_info_1004(hidpp);
		else if (hidpp->capabilities & HIDPP_CAPABILITY_ADC_MEASUREMENT)
			hidpp20_query_adc_measurement_info_1f20(hidpp);
		else
			hidpp20_query_battery_info_1000(hidpp);
	}
	if (hidpp->battery.ps)
		power_supply_changed(hidpp->battery.ps);

	if (hidpp->capabilities & HIDPP_CAPABILITY_HI_RES_SCROLL)
		hi_res_scroll_enable(hidpp);

	if (!(hidpp->quirks & HIDPP_QUIRK_DELAYED_INIT) || hidpp->delayed_input)
		/* if the input nodes are already created, we can stop now */
		return;

	input = hidpp_allocate_input(hdev);
	if (!input) {
		hid_err(hdev, "cannot allocate new input device: %d\n", ret);
		return;
	}

	hidpp_populate_input(hidpp, input);

	ret = input_register_device(input);
	if (ret) {
		input_free_device(input);
		return;
	}

	hidpp->delayed_input = input;
}

static DEVICE_ATTR(builtin_power_supply, 0000, NULL, NULL);

static struct attribute *sysfs_attrs[] = {
	&dev_attr_builtin_power_supply.attr,
	NULL
};

static const struct attribute_group ps_attribute_group = {
	.attrs = sysfs_attrs
};

static int hidpp_get_report_length(struct hid_device *hdev, int id)
{
	struct hid_report_enum *re;
	struct hid_report *report;

	re = &(hdev->report_enum[HID_OUTPUT_REPORT]);
	report = re->report_id_hash[id];
	if (!report)
		return 0;

	return report->field[0]->report_count + 1;
}

static u8 hidpp_validate_device(struct hid_device *hdev)
{
	struct hidpp_device *hidpp = hid_get_drvdata(hdev);
	int id, report_length;
	u8 supported_reports = 0;

	id = REPORT_ID_HIDPP_SHORT;
	report_length = hidpp_get_report_length(hdev, id);
	if (report_length) {
		if (report_length < HIDPP_REPORT_SHORT_LENGTH)
			goto bad_device;

		supported_reports |= HIDPP_REPORT_SHORT_SUPPORTED;
	}

	id = REPORT_ID_HIDPP_LONG;
	report_length = hidpp_get_report_length(hdev, id);
	if (report_length) {
		if (report_length < HIDPP_REPORT_LONG_LENGTH)
			goto bad_device;

		supported_reports |= HIDPP_REPORT_LONG_SUPPORTED;
	}

	id = REPORT_ID_HIDPP_VERY_LONG;
	report_length = hidpp_get_report_length(hdev, id);
	if (report_length) {
		if (report_length < HIDPP_REPORT_LONG_LENGTH ||
		    report_length > HIDPP_REPORT_VERY_LONG_MAX_LENGTH)
			goto bad_device;

		supported_reports |= HIDPP_REPORT_VERY_LONG_SUPPORTED;
		hidpp->very_long_report_length = report_length;
	}

	return supported_reports;

bad_device:
	hid_warn(hdev, "not enough values in hidpp report %d\n", id);
	return false;
}

static bool hidpp_application_equals(struct hid_device *hdev,
				     unsigned int application)
{
	struct list_head *report_list;
	struct hid_report *report;

	report_list = &hdev->report_enum[HID_INPUT_REPORT].report_list;
	report = list_first_entry_or_null(report_list, struct hid_report, list);
	return report && report->application == application;
}

static int hidpp_probe(struct hid_device *hdev, const struct hid_device_id *id)
{
	struct hidpp_device *hidpp;
	int ret;
	unsigned int connect_mask = HID_CONNECT_DEFAULT;

	/* report_fixup needs drvdata to be set before we call hid_parse */
	hidpp = devm_kzalloc(&hdev->dev, sizeof(*hidpp), GFP_KERNEL);
	if (!hidpp)
		return -ENOMEM;

	hidpp->hid_dev = hdev;
	hidpp->name = hdev->name;
	hidpp->quirks = id->driver_data;
	hid_set_drvdata(hdev, hidpp);

	ret = hid_parse(hdev);
	if (ret) {
		hid_err(hdev, "%s:parse failed\n", __func__);
		return ret;
	}

	/*
	 * Make sure the device is HID++ capable, otherwise treat as generic HID
	 */
	hidpp->supported_reports = hidpp_validate_device(hdev);

	if (!hidpp->supported_reports) {
		hid_set_drvdata(hdev, NULL);
		devm_kfree(&hdev->dev, hidpp);
		return hid_hw_start(hdev, HID_CONNECT_DEFAULT);
	}

	if (id->group == HID_GROUP_LOGITECH_27MHZ_DEVICE &&
	    hidpp_application_equals(hdev, HID_GD_MOUSE))
		hidpp->quirks |= HIDPP_QUIRK_HIDPP_WHEELS |
				 HIDPP_QUIRK_HIDPP_EXTRA_MOUSE_BTNS;

	if (id->group == HID_GROUP_LOGITECH_27MHZ_DEVICE &&
	    hidpp_application_equals(hdev, HID_GD_KEYBOARD))
		hidpp->quirks |= HIDPP_QUIRK_HIDPP_CONSUMER_VENDOR_KEYS;

	if (hidpp->quirks & HIDPP_QUIRK_CLASS_WTP) {
		ret = wtp_allocate(hdev, id);
		if (ret)
			return ret;
	} else if (hidpp->quirks & HIDPP_QUIRK_CLASS_K400) {
		ret = k400_allocate(hdev);
		if (ret)
			return ret;
	}

	INIT_WORK(&hidpp->work, hidpp_connect_event);
	mutex_init(&hidpp->send_mutex);
	init_waitqueue_head(&hidpp->wait);

	/* indicates we are handling the battery properties in the kernel */
	ret = sysfs_create_group(&hdev->dev.kobj, &ps_attribute_group);
	if (ret)
		hid_warn(hdev, "Cannot allocate sysfs group for %s\n",
			 hdev->name);

	/*
	 * First call hid_hw_start(hdev, 0) to allow IO without connecting any
	 * hid subdrivers (hid-input, hidraw). This allows retrieving the dev's
	 * name and serial number and store these in hdev->name and hdev->uniq,
	 * before the hid-input and hidraw drivers expose these to userspace.
	 */
	ret = hid_hw_start(hdev, 0);
	if (ret) {
		hid_err(hdev, "hw start failed\n");
		goto hid_hw_start_fail;
	}

	ret = hid_hw_open(hdev);
	if (ret < 0) {
		dev_err(&hdev->dev, "%s:hid_hw_open returned error:%d\n",
			__func__, ret);
		goto hid_hw_open_fail;
	}

	/* Allow incoming packets */
	hid_device_io_start(hdev);

	/* Get name + serial, store in hdev->name + hdev->uniq */
	if (id->group == HID_GROUP_LOGITECH_DJ_DEVICE)
		hidpp_unifying_init(hidpp);
	else
		hidpp_non_unifying_init(hidpp);

	if (hidpp->quirks & HIDPP_QUIRK_DELAYED_INIT)
		connect_mask &= ~HID_CONNECT_HIDINPUT;

	/* Now export the actual inputs and hidraw nodes to the world */
	hid_device_io_stop(hdev);
	ret = hid_connect(hdev, connect_mask);
	if (ret) {
		hid_err(hdev, "%s:hid_connect returned error %d\n", __func__, ret);
		goto hid_hw_init_fail;
	}

	/* Check for connected devices now that incoming packets will not be disabled again */
	hid_device_io_start(hdev);
	schedule_work(&hidpp->work);
	flush_work(&hidpp->work);

	if (hidpp->quirks & HIDPP_QUIRK_CLASS_G920) {
		struct hidpp_ff_private_data data;

		ret = g920_get_config(hidpp, &data);
		if (!ret)
			ret = hidpp_ff_init(hidpp, &data);

		if (ret)
			hid_warn(hidpp->hid_dev,
		     "Unable to initialize force feedback support, errno %d\n",
				 ret);
	}

	/*
	 * This relies on logi_dj_ll_close() being a no-op so that DJ connection
	 * events will still be received.
	 */
	hid_hw_close(hdev);
	return ret;

hid_hw_init_fail:
	hid_hw_close(hdev);
hid_hw_open_fail:
	hid_hw_stop(hdev);
hid_hw_start_fail:
	sysfs_remove_group(&hdev->dev.kobj, &ps_attribute_group);
	cancel_work_sync(&hidpp->work);
	mutex_destroy(&hidpp->send_mutex);
	return ret;
}

static void hidpp_remove(struct hid_device *hdev)
{
	struct hidpp_device *hidpp = hid_get_drvdata(hdev);

	if (!hidpp)
		return hid_hw_stop(hdev);

	sysfs_remove_group(&hdev->dev.kobj, &ps_attribute_group);

	hid_hw_stop(hdev);
	cancel_work_sync(&hidpp->work);
	mutex_destroy(&hidpp->send_mutex);
}

#define LDJ_DEVICE(product) \
	HID_DEVICE(BUS_USB, HID_GROUP_LOGITECH_DJ_DEVICE, \
		   USB_VENDOR_ID_LOGITECH, (product))

#define L27MHZ_DEVICE(product) \
	HID_DEVICE(BUS_USB, HID_GROUP_LOGITECH_27MHZ_DEVICE, \
		   USB_VENDOR_ID_LOGITECH, (product))

static const struct hid_device_id hidpp_devices[] = {
	{ /* wireless touchpad */
	  LDJ_DEVICE(0x4011),
	  .driver_data = HIDPP_QUIRK_CLASS_WTP | HIDPP_QUIRK_DELAYED_INIT |
			 HIDPP_QUIRK_WTP_PHYSICAL_BUTTONS },
	{ /* wireless touchpad T650 */
	  LDJ_DEVICE(0x4101),
	  .driver_data = HIDPP_QUIRK_CLASS_WTP | HIDPP_QUIRK_DELAYED_INIT },
	{ /* wireless touchpad T651 */
	  HID_BLUETOOTH_DEVICE(USB_VENDOR_ID_LOGITECH,
		USB_DEVICE_ID_LOGITECH_T651),
	  .driver_data = HIDPP_QUIRK_CLASS_WTP | HIDPP_QUIRK_DELAYED_INIT },
	{ /* Mouse Logitech Anywhere MX */
	  LDJ_DEVICE(0x1017), .driver_data = HIDPP_QUIRK_HI_RES_SCROLL_1P0 },
	{ /* Mouse logitech M560 */
	  LDJ_DEVICE(0x402d),
	  .driver_data = HIDPP_QUIRK_DELAYED_INIT | HIDPP_QUIRK_CLASS_M560 },
	{ /* Mouse Logitech M705 (firmware RQM17) */
	  LDJ_DEVICE(0x101b), .driver_data = HIDPP_QUIRK_HI_RES_SCROLL_1P0 },
	{ /* Mouse Logitech Performance MX */
	  LDJ_DEVICE(0x101a), .driver_data = HIDPP_QUIRK_HI_RES_SCROLL_1P0 },
	{ /* Keyboard logitech K400 */
	  LDJ_DEVICE(0x4024),
	  .driver_data = HIDPP_QUIRK_CLASS_K400 },
	{ /* Solar Keyboard Logitech K750 */
	  LDJ_DEVICE(0x4002),
	  .driver_data = HIDPP_QUIRK_CLASS_K750 },
	{ /* Keyboard MX5000 (Bluetooth-receiver in HID proxy mode) */
	  LDJ_DEVICE(0xb305),
	  .driver_data = HIDPP_QUIRK_HIDPP_CONSUMER_VENDOR_KEYS },
	{ /* Dinovo Edge (Bluetooth-receiver in HID proxy mode) */
	  LDJ_DEVICE(0xb309),
	  .driver_data = HIDPP_QUIRK_HIDPP_CONSUMER_VENDOR_KEYS },
	{ /* Keyboard MX5500 (Bluetooth-receiver in HID proxy mode) */
	  LDJ_DEVICE(0xb30b),
	  .driver_data = HIDPP_QUIRK_HIDPP_CONSUMER_VENDOR_KEYS },

	{ LDJ_DEVICE(HID_ANY_ID) },

	{ /* Keyboard LX501 (Y-RR53) */
	  L27MHZ_DEVICE(0x0049),
	  .driver_data = HIDPP_QUIRK_KBD_ZOOM_WHEEL },
	{ /* Keyboard MX3000 (Y-RAM74) */
	  L27MHZ_DEVICE(0x0057),
	  .driver_data = HIDPP_QUIRK_KBD_SCROLL_WHEEL },
	{ /* Keyboard MX3200 (Y-RAV80) */
	  L27MHZ_DEVICE(0x005c),
	  .driver_data = HIDPP_QUIRK_KBD_ZOOM_WHEEL },
	{ /* S510 Media Remote */
	  L27MHZ_DEVICE(0x00fe),
	  .driver_data = HIDPP_QUIRK_KBD_SCROLL_WHEEL },

	{ L27MHZ_DEVICE(HID_ANY_ID) },

	{ /* Logitech G403 Wireless Gaming Mouse over USB */
	  HID_USB_DEVICE(USB_VENDOR_ID_LOGITECH, 0xC082) },
	{ /* Logitech G502 Lightspeed Wireless Gaming Mouse over USB */
	  HID_USB_DEVICE(USB_VENDOR_ID_LOGITECH, 0xC08D) },
	{ /* Logitech G703 Gaming Mouse over USB */
	  HID_USB_DEVICE(USB_VENDOR_ID_LOGITECH, 0xC087) },
	{ /* Logitech G703 Hero Gaming Mouse over USB */
	  HID_USB_DEVICE(USB_VENDOR_ID_LOGITECH, 0xC090) },
	{ /* Logitech G900 Gaming Mouse over USB */
	  HID_USB_DEVICE(USB_VENDOR_ID_LOGITECH, 0xC081) },
	{ /* Logitech G903 Gaming Mouse over USB */
	  HID_USB_DEVICE(USB_VENDOR_ID_LOGITECH, 0xC086) },
	{ /* Logitech G Pro Gaming Mouse over USB */
	  HID_USB_DEVICE(USB_VENDOR_ID_LOGITECH, 0xC088) },
	{ /* MX Vertical over USB */
	  HID_USB_DEVICE(USB_VENDOR_ID_LOGITECH, 0xC08A) },
	{ /* Logitech G703 Hero Gaming Mouse over USB */
	  HID_USB_DEVICE(USB_VENDOR_ID_LOGITECH, 0xC090) },
	{ /* Logitech G903 Hero Gaming Mouse over USB */
	  HID_USB_DEVICE(USB_VENDOR_ID_LOGITECH, 0xC091) },
	{ /* Logitech G915 TKL Keyboard over USB */
	  HID_USB_DEVICE(USB_VENDOR_ID_LOGITECH, 0xC343) },
	{ /* Logitech G920 Wheel over USB */
	  HID_USB_DEVICE(USB_VENDOR_ID_LOGITECH, USB_DEVICE_ID_LOGITECH_G920_WHEEL),
		.driver_data = HIDPP_QUIRK_CLASS_G920 | HIDPP_QUIRK_FORCE_OUTPUT_REPORTS},
	{ /* Logitech G923 Wheel (Xbox version) over USB */
	  HID_USB_DEVICE(USB_VENDOR_ID_LOGITECH, USB_DEVICE_ID_LOGITECH_G923_XBOX_WHEEL),
		.driver_data = HIDPP_QUIRK_CLASS_G920 | HIDPP_QUIRK_FORCE_OUTPUT_REPORTS },
<<<<<<< HEAD
	{ /* Logitech G Pro Gaming Mouse over USB */
	  HID_USB_DEVICE(USB_VENDOR_ID_LOGITECH, 0xC088) },
=======
>>>>>>> 0c383648
	{ /* Logitech G Pro X Superlight Gaming Mouse over USB */
	  HID_USB_DEVICE(USB_VENDOR_ID_LOGITECH, 0xC094) },
	{ /* Logitech G Pro X Superlight 2 Gaming Mouse over USB */
	  HID_USB_DEVICE(USB_VENDOR_ID_LOGITECH, 0xC09b) },

	{ /* G935 Gaming Headset */
	  HID_USB_DEVICE(USB_VENDOR_ID_LOGITECH, 0x0a87),
		.driver_data = HIDPP_QUIRK_WIRELESS_STATUS },

	{ /* MX5000 keyboard over Bluetooth */
	  HID_BLUETOOTH_DEVICE(USB_VENDOR_ID_LOGITECH, 0xb305),
	  .driver_data = HIDPP_QUIRK_HIDPP_CONSUMER_VENDOR_KEYS },
	{ /* Dinovo Edge keyboard over Bluetooth */
	  HID_BLUETOOTH_DEVICE(USB_VENDOR_ID_LOGITECH, 0xb309),
	  .driver_data = HIDPP_QUIRK_HIDPP_CONSUMER_VENDOR_KEYS },
	{ /* MX5500 keyboard over Bluetooth */
	  HID_BLUETOOTH_DEVICE(USB_VENDOR_ID_LOGITECH, 0xb30b),
	  .driver_data = HIDPP_QUIRK_HIDPP_CONSUMER_VENDOR_KEYS },
	{ /* Logitech G915 TKL keyboard over Bluetooth */
	  HID_BLUETOOTH_DEVICE(USB_VENDOR_ID_LOGITECH, 0xb35f) },
	{ /* M-RCQ142 V470 Cordless Laser Mouse over Bluetooth */
	  HID_BLUETOOTH_DEVICE(USB_VENDOR_ID_LOGITECH, 0xb008) },
	{ /* MX Master mouse over Bluetooth */
	  HID_BLUETOOTH_DEVICE(USB_VENDOR_ID_LOGITECH, 0xb012) },
	{ /* M720 Triathlon mouse over Bluetooth */
	  HID_BLUETOOTH_DEVICE(USB_VENDOR_ID_LOGITECH, 0xb015) },
<<<<<<< HEAD
=======
	{ /* MX Master 2S mouse over Bluetooth */
	  HID_BLUETOOTH_DEVICE(USB_VENDOR_ID_LOGITECH, 0xb019) },
>>>>>>> 0c383648
	{ /* MX Ergo trackball over Bluetooth */
	  HID_BLUETOOTH_DEVICE(USB_VENDOR_ID_LOGITECH, 0xb01d) },
	{ HID_BLUETOOTH_DEVICE(USB_VENDOR_ID_LOGITECH, 0xb01e) },
	{ /* MX Vertical mouse over Bluetooth */
	  HID_BLUETOOTH_DEVICE(USB_VENDOR_ID_LOGITECH, 0xb020) },
	{ /* Signature M650 over Bluetooth */
	  HID_BLUETOOTH_DEVICE(USB_VENDOR_ID_LOGITECH, 0xb02a) },
	{ /* MX Master 3 mouse over Bluetooth */
	  HID_BLUETOOTH_DEVICE(USB_VENDOR_ID_LOGITECH, 0xb023) },
	{ /* MX Anywhere 3 mouse over Bluetooth */
	  HID_BLUETOOTH_DEVICE(USB_VENDOR_ID_LOGITECH, 0xb025) },
	{ /* MX Master 3S mouse over Bluetooth */
	  HID_BLUETOOTH_DEVICE(USB_VENDOR_ID_LOGITECH, 0xb034) },
	{ /* MX Anywhere 3SB mouse over Bluetooth */
	  HID_BLUETOOTH_DEVICE(USB_VENDOR_ID_LOGITECH, 0xb038) },
	{}
};

MODULE_DEVICE_TABLE(hid, hidpp_devices);

static const struct hid_usage_id hidpp_usages[] = {
	{ HID_GD_WHEEL, EV_REL, REL_WHEEL_HI_RES },
	{ HID_ANY_ID - 1, HID_ANY_ID - 1, HID_ANY_ID - 1}
};

static struct hid_driver hidpp_driver = {
	.name = "logitech-hidpp-device",
	.id_table = hidpp_devices,
	.report_fixup = hidpp_report_fixup,
	.probe = hidpp_probe,
	.remove = hidpp_remove,
	.raw_event = hidpp_raw_event,
	.usage_table = hidpp_usages,
	.event = hidpp_event,
	.input_configured = hidpp_input_configured,
	.input_mapping = hidpp_input_mapping,
	.input_mapped = hidpp_input_mapped,
};

module_hid_driver(hidpp_driver);<|MERGE_RESOLUTION|>--- conflicted
+++ resolved
@@ -306,7 +306,6 @@
 		memset(response, 0, sizeof(struct hidpp_report));
 		return ret;
 	}
-<<<<<<< HEAD
 
 	if (!wait_event_timeout(hidpp->wait, hidpp->answer_available,
 				5*HZ)) {
@@ -322,23 +321,6 @@
 		return ret;
 	}
 
-=======
-
-	if (!wait_event_timeout(hidpp->wait, hidpp->answer_available,
-				5*HZ)) {
-		dbg_hid("%s:timeout waiting for response\n", __func__);
-		memset(response, 0, sizeof(struct hidpp_report));
-		return -ETIMEDOUT;
-	}
-
-	if (response->report_id == REPORT_ID_HIDPP_SHORT &&
-	    response->rap.sub_id == HIDPP_ERROR) {
-		ret = response->rap.params[1];
-		dbg_hid("%s:got hidpp error %02X\n", __func__, ret);
-		return ret;
-	}
-
->>>>>>> 0c383648
 	if ((response->report_id == REPORT_ID_HIDPP_LONG ||
 	     response->report_id == REPORT_ID_HIDPP_VERY_LONG) &&
 	    response->fap.feature_index == HIDPP20_ERROR) {
@@ -346,17 +328,10 @@
 		dbg_hid("%s:got hidpp 2.0 error %02X\n", __func__, ret);
 		return ret;
 	}
-<<<<<<< HEAD
 
 	return 0;
 }
 
-=======
-
-	return 0;
-}
-
->>>>>>> 0c383648
 /*
  * hidpp_send_message_sync() returns 0 in case of success, and something else
  * in case of a failure.
@@ -4645,11 +4620,6 @@
 	{ /* Logitech G923 Wheel (Xbox version) over USB */
 	  HID_USB_DEVICE(USB_VENDOR_ID_LOGITECH, USB_DEVICE_ID_LOGITECH_G923_XBOX_WHEEL),
 		.driver_data = HIDPP_QUIRK_CLASS_G920 | HIDPP_QUIRK_FORCE_OUTPUT_REPORTS },
-<<<<<<< HEAD
-	{ /* Logitech G Pro Gaming Mouse over USB */
-	  HID_USB_DEVICE(USB_VENDOR_ID_LOGITECH, 0xC088) },
-=======
->>>>>>> 0c383648
 	{ /* Logitech G Pro X Superlight Gaming Mouse over USB */
 	  HID_USB_DEVICE(USB_VENDOR_ID_LOGITECH, 0xC094) },
 	{ /* Logitech G Pro X Superlight 2 Gaming Mouse over USB */
@@ -4676,11 +4646,8 @@
 	  HID_BLUETOOTH_DEVICE(USB_VENDOR_ID_LOGITECH, 0xb012) },
 	{ /* M720 Triathlon mouse over Bluetooth */
 	  HID_BLUETOOTH_DEVICE(USB_VENDOR_ID_LOGITECH, 0xb015) },
-<<<<<<< HEAD
-=======
 	{ /* MX Master 2S mouse over Bluetooth */
 	  HID_BLUETOOTH_DEVICE(USB_VENDOR_ID_LOGITECH, 0xb019) },
->>>>>>> 0c383648
 	{ /* MX Ergo trackball over Bluetooth */
 	  HID_BLUETOOTH_DEVICE(USB_VENDOR_ID_LOGITECH, 0xb01d) },
 	{ HID_BLUETOOTH_DEVICE(USB_VENDOR_ID_LOGITECH, 0xb01e) },
