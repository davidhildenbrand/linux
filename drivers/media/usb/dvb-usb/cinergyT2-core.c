--- conflicted
+++ resolved
@@ -41,10 +41,6 @@
 struct cinergyt2_state {
 	u8 rc_counter;
 	unsigned char data[64];
-<<<<<<< HEAD
-	struct mutex data_mutex;
-=======
->>>>>>> a25f0944
 };
 
 /* We are missing a release hook with usb_device data */
@@ -58,20 +54,12 @@
 	struct cinergyt2_state *st = d->priv;
 	int ret;
 
-<<<<<<< HEAD
-	mutex_lock(&st->data_mutex);
-=======
-	mutex_lock(&d->data_mutex);
->>>>>>> a25f0944
+	mutex_lock(&d->data_mutex);
 	st->data[0] = CINERGYT2_EP1_CONTROL_STREAM_TRANSFER;
 	st->data[1] = enable ? 1 : 0;
 
 	ret = dvb_usb_generic_rw(d, st->data, 2, st->data, 64, 0);
-<<<<<<< HEAD
-	mutex_unlock(&st->data_mutex);
-=======
-	mutex_unlock(&d->data_mutex);
->>>>>>> a25f0944
+	mutex_unlock(&d->data_mutex);
 
 	return ret;
 }
@@ -81,20 +69,12 @@
 	struct cinergyt2_state *st = d->priv;
 	int ret;
 
-<<<<<<< HEAD
-	mutex_lock(&st->data_mutex);
-=======
-	mutex_lock(&d->data_mutex);
->>>>>>> a25f0944
+	mutex_lock(&d->data_mutex);
 	st->data[0] = CINERGYT2_EP1_SLEEP_MODE;
 	st->data[1] = enable ? 0 : 1;
 
 	ret = dvb_usb_generic_rw(d, st->data, 2, st->data, 3, 0);
-<<<<<<< HEAD
-	mutex_unlock(&st->data_mutex);
-=======
-	mutex_unlock(&d->data_mutex);
->>>>>>> a25f0944
+	mutex_unlock(&d->data_mutex);
 
 	return ret;
 }
@@ -107,22 +87,14 @@
 
 	adap->fe_adap[0].fe = cinergyt2_fe_attach(adap->dev);
 
-<<<<<<< HEAD
-	mutex_lock(&st->data_mutex);
-=======
-	mutex_lock(&d->data_mutex);
->>>>>>> a25f0944
+	mutex_lock(&d->data_mutex);
 	st->data[0] = CINERGYT2_EP1_GET_FIRMWARE_VERSION;
 
 	ret = dvb_usb_generic_rw(d, st->data, 1, st->data, 3, 0);
 	if (ret < 0) {
 		deb_rc("cinergyt2_power_ctrl() Failed to retrieve sleep state info\n");
 	}
-<<<<<<< HEAD
-	mutex_unlock(&st->data_mutex);
-=======
-	mutex_unlock(&d->data_mutex);
->>>>>>> a25f0944
+	mutex_unlock(&d->data_mutex);
 
 	/* Copy this pointer as we are gonna need it in the release phase */
 	cinergyt2_usb_device = adap->dev;
@@ -191,11 +163,7 @@
 
 	*state = REMOTE_NO_KEY_PRESSED;
 
-<<<<<<< HEAD
-	mutex_lock(&st->data_mutex);
-=======
-	mutex_lock(&d->data_mutex);
->>>>>>> a25f0944
+	mutex_lock(&d->data_mutex);
 	st->data[0] = CINERGYT2_EP1_GET_RC_EVENTS;
 
 	ret = dvb_usb_generic_rw(d, st->data, 1, st->data, 5, 0);
@@ -231,35 +199,15 @@
 	}
 
 ret:
-<<<<<<< HEAD
-	mutex_unlock(&st->data_mutex);
-=======
-	mutex_unlock(&d->data_mutex);
->>>>>>> a25f0944
+	mutex_unlock(&d->data_mutex);
 	return ret;
 }
 
 static int cinergyt2_usb_probe(struct usb_interface *intf,
 				const struct usb_device_id *id)
 {
-<<<<<<< HEAD
-	struct dvb_usb_device *d;
-	struct cinergyt2_state *st;
-	int ret;
-
-	ret = dvb_usb_device_init(intf, &cinergyt2_properties,
-				  THIS_MODULE, &d, adapter_nr);
-	if (ret < 0)
-		return ret;
-
-	st = d->priv;
-	mutex_init(&st->data_mutex);
-
-	return 0;
-=======
 	return dvb_usb_device_init(intf, &cinergyt2_properties,
 				   THIS_MODULE, NULL, adapter_nr);
->>>>>>> a25f0944
 }
 
 static struct usb_device_id cinergyt2_usb_table[] = {
