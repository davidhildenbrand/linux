// SPDX-License-Identifier: GPL-2.0
/*
 * Memory Migration functionality - linux/mm/migrate.c
 *
 * Copyright (C) 2006 Silicon Graphics, Inc., Christoph Lameter
 *
 * Page migration was first developed in the context of the memory hotplug
 * project. The main authors of the migration code are:
 *
 * IWAMOTO Toshihiro <iwamoto@valinux.co.jp>
 * Hirokazu Takahashi <taka@valinux.co.jp>
 * Dave Hansen <haveblue@us.ibm.com>
 * Christoph Lameter
 */

#include <linux/migrate.h>
#include <linux/export.h>
#include <linux/swap.h>
#include <linux/swapops.h>
#include <linux/pagemap.h>
#include <linux/buffer_head.h>
#include <linux/mm_inline.h>
#include <linux/nsproxy.h>
#include <linux/pagevec.h>
#include <linux/ksm.h>
#include <linux/rmap.h>
#include <linux/topology.h>
#include <linux/cpu.h>
#include <linux/cpuset.h>
#include <linux/writeback.h>
#include <linux/mempolicy.h>
#include <linux/vmalloc.h>
#include <linux/security.h>
#include <linux/backing-dev.h>
#include <linux/compaction.h>
#include <linux/syscalls.h>
#include <linux/compat.h>
#include <linux/hugetlb.h>
#include <linux/hugetlb_cgroup.h>
#include <linux/gfp.h>
#include <linux/pfn_t.h>
#include <linux/memremap.h>
#include <linux/userfaultfd_k.h>
#include <linux/balloon_compaction.h>
#include <linux/page_idle.h>
#include <linux/page_owner.h>
#include <linux/sched/mm.h>
#include <linux/ptrace.h>
#include <linux/oom.h>
#include <linux/memory.h>
#include <linux/random.h>
#include <linux/sched/sysctl.h>

#include <asm/tlbflush.h>

#include <trace/events/migrate.h>

#include "internal.h"

int isolate_movable_page(struct page *page, isolate_mode_t mode)
{
	struct address_space *mapping;

	/*
	 * Avoid burning cycles with pages that are yet under __free_pages(),
	 * or just got freed under us.
	 *
	 * In case we 'win' a race for a movable page being freed under us and
	 * raise its refcount preventing __free_pages() from doing its job
	 * the put_page() at the end of this block will take care of
	 * release this page, thus avoiding a nasty leakage.
	 */
	if (unlikely(!get_page_unless_zero(page)))
		goto out;

	/*
	 * Check PageMovable before holding a PG_lock because page's owner
	 * assumes anybody doesn't touch PG_lock of newly allocated page
	 * so unconditionally grabbing the lock ruins page's owner side.
	 */
	if (unlikely(!__PageMovable(page)))
		goto out_putpage;
	/*
	 * As movable pages are not isolated from LRU lists, concurrent
	 * compaction threads can race against page migration functions
	 * as well as race against the releasing a page.
	 *
	 * In order to avoid having an already isolated movable page
	 * being (wrongly) re-isolated while it is under migration,
	 * or to avoid attempting to isolate pages being released,
	 * lets be sure we have the page lock
	 * before proceeding with the movable page isolation steps.
	 */
	if (unlikely(!trylock_page(page)))
		goto out_putpage;

	if (!PageMovable(page) || PageIsolated(page))
		goto out_no_isolated;

	mapping = page_mapping(page);
	VM_BUG_ON_PAGE(!mapping, page);

	if (!mapping->a_ops->isolate_page(page, mode))
		goto out_no_isolated;

	/* Driver shouldn't use PG_isolated bit of page->flags */
	WARN_ON_ONCE(PageIsolated(page));
	SetPageIsolated(page);
	unlock_page(page);

	return 0;

out_no_isolated:
	unlock_page(page);
out_putpage:
	put_page(page);
out:
	return -EBUSY;
}

static void putback_movable_page(struct page *page)
{
	struct address_space *mapping;

	mapping = page_mapping(page);
	mapping->a_ops->putback_page(page);
	ClearPageIsolated(page);
}

/*
 * Put previously isolated pages back onto the appropriate lists
 * from where they were once taken off for compaction/migration.
 *
 * This function shall be used whenever the isolated pageset has been
 * built from lru, balloon, hugetlbfs page. See isolate_migratepages_range()
 * and isolate_huge_page().
 */
void putback_movable_pages(struct list_head *l)
{
	struct page *page;
	struct page *page2;

	list_for_each_entry_safe(page, page2, l, lru) {
		if (unlikely(PageHuge(page))) {
			putback_active_hugepage(page);
			continue;
		}
		list_del(&page->lru);
		/*
		 * We isolated non-lru movable page so here we can use
		 * __PageMovable because LRU page's mapping cannot have
		 * PAGE_MAPPING_MOVABLE.
		 */
		if (unlikely(__PageMovable(page))) {
			VM_BUG_ON_PAGE(!PageIsolated(page), page);
			lock_page(page);
			if (PageMovable(page))
				putback_movable_page(page);
			else
				ClearPageIsolated(page);
			unlock_page(page);
			put_page(page);
		} else {
			mod_node_page_state(page_pgdat(page), NR_ISOLATED_ANON +
					page_is_file_lru(page), -thp_nr_pages(page));
			putback_lru_page(page);
		}
	}
}

/*
 * Restore a potential migration pte to a working pte entry
 */
static bool remove_migration_pte(struct folio *folio,
		struct vm_area_struct *vma, unsigned long addr, void *old)
{
	DEFINE_FOLIO_VMA_WALK(pvmw, old, vma, addr, PVMW_SYNC | PVMW_MIGRATION);

	while (page_vma_mapped_walk(&pvmw)) {
<<<<<<< HEAD
=======
		rmap_t rmap_flags = RMAP_NONE;
>>>>>>> 88084a3d
		pte_t pte;
		swp_entry_t entry;
		struct page *new;
		unsigned long idx = 0;

		/* pgoff is invalid for ksm pages, but they are never large */
		if (folio_test_large(folio) && !folio_test_hugetlb(folio))
			idx = linear_page_index(vma, pvmw.address) - pvmw.pgoff;
		new = folio_page(folio, idx);

#ifdef CONFIG_ARCH_ENABLE_THP_MIGRATION
		/* PMD-mapped THP migration entry */
		if (!pvmw.pte) {
			VM_BUG_ON_FOLIO(folio_test_hugetlb(folio) ||
					!folio_test_pmd_mappable(folio), folio);
			remove_migration_pmd(&pvmw, new);
			continue;
		}
#endif

		folio_get(folio);
		pte = pte_mkold(mk_pte(new, READ_ONCE(vma->vm_page_prot)));
		if (pte_swp_soft_dirty(*pvmw.pte))
			pte = pte_mksoft_dirty(pte);

		/*
		 * Recheck VMA as permissions can change since migration started
		 */
		entry = pte_to_swp_entry(*pvmw.pte);
		if (is_writable_migration_entry(entry))
			pte = maybe_mkwrite(pte, vma);
		else if (pte_swp_uffd_wp(*pvmw.pte))
			pte = pte_mkuffd_wp(pte);

		if (folio_test_anon(folio) && !is_readable_migration_entry(entry))
			rmap_flags |= RMAP_EXCLUSIVE;

		if (unlikely(is_device_private_page(new))) {
			if (pte_write(pte))
				entry = make_writable_device_private_entry(
							page_to_pfn(new));
			else
				entry = make_readable_device_private_entry(
							page_to_pfn(new));
			pte = swp_entry_to_pte(entry);
			if (pte_swp_soft_dirty(*pvmw.pte))
				pte = pte_swp_mksoft_dirty(pte);
			if (pte_swp_uffd_wp(*pvmw.pte))
				pte = pte_swp_mkuffd_wp(pte);
		}

#ifdef CONFIG_HUGETLB_PAGE
		if (folio_test_hugetlb(folio)) {
			unsigned int shift = huge_page_shift(hstate_vma(vma));

			pte = pte_mkhuge(pte);
			pte = arch_make_huge_pte(pte, shift, vma->vm_flags);
			if (folio_test_anon(folio))
<<<<<<< HEAD
				hugepage_add_anon_rmap(new, vma, pvmw.address);
=======
				hugepage_add_anon_rmap(new, vma, pvmw.address,
						       rmap_flags);
>>>>>>> 88084a3d
			else
				page_dup_file_rmap(new, true);
			set_huge_pte_at(vma->vm_mm, pvmw.address, pvmw.pte, pte);
		} else
#endif
		{
			if (folio_test_anon(folio))
<<<<<<< HEAD
				page_add_anon_rmap(new, vma, pvmw.address, false);
=======
				page_add_anon_rmap(new, vma, pvmw.address,
						   rmap_flags);
>>>>>>> 88084a3d
			else
				page_add_file_rmap(new, vma, false);
			set_pte_at(vma->vm_mm, pvmw.address, pvmw.pte, pte);
		}
		if (vma->vm_flags & VM_LOCKED)
			mlock_page_drain_local();

		trace_remove_migration_pte(pvmw.address, pte_val(pte),
					   compound_order(new));

		/* No need to invalidate - it was non-present before */
		update_mmu_cache(vma, pvmw.address, pvmw.pte);
	}

	return true;
}

/*
 * Get rid of all migration entries and replace them by
 * references to the indicated page.
 */
void remove_migration_ptes(struct folio *src, struct folio *dst, bool locked)
{
	struct rmap_walk_control rwc = {
		.rmap_one = remove_migration_pte,
		.arg = src,
	};

	if (locked)
		rmap_walk_locked(dst, &rwc);
	else
		rmap_walk(dst, &rwc);
}

/*
 * Something used the pte of a page under migration. We need to
 * get to the page and wait until migration is finished.
 * When we return from this function the fault will be retried.
 */
void __migration_entry_wait(struct mm_struct *mm, pte_t *ptep,
				spinlock_t *ptl)
{
	pte_t pte;
	swp_entry_t entry;

	spin_lock(ptl);
	pte = *ptep;
	if (!is_swap_pte(pte))
		goto out;

	entry = pte_to_swp_entry(pte);
	if (!is_migration_entry(entry))
		goto out;

	migration_entry_wait_on_locked(entry, ptep, ptl);
	return;
out:
	pte_unmap_unlock(ptep, ptl);
}

void migration_entry_wait(struct mm_struct *mm, pmd_t *pmd,
				unsigned long address)
{
	spinlock_t *ptl = pte_lockptr(mm, pmd);
	pte_t *ptep = pte_offset_map(pmd, address);
	__migration_entry_wait(mm, ptep, ptl);
}

void migration_entry_wait_huge(struct vm_area_struct *vma,
		struct mm_struct *mm, pte_t *pte)
{
	spinlock_t *ptl = huge_pte_lockptr(hstate_vma(vma), mm, pte);
	__migration_entry_wait(mm, pte, ptl);
}

#ifdef CONFIG_ARCH_ENABLE_THP_MIGRATION
void pmd_migration_entry_wait(struct mm_struct *mm, pmd_t *pmd)
{
	spinlock_t *ptl;

	ptl = pmd_lock(mm, pmd);
	if (!is_pmd_migration_entry(*pmd))
		goto unlock;
	migration_entry_wait_on_locked(pmd_to_swp_entry(*pmd), NULL, ptl);
	return;
unlock:
	spin_unlock(ptl);
}
#endif

static int expected_page_refs(struct address_space *mapping, struct page *page)
{
	int expected_count = 1;

	if (mapping)
		expected_count += compound_nr(page) + page_has_private(page);
	return expected_count;
}

/*
 * Replace the page in the mapping.
 *
 * The number of remaining references must be:
 * 1 for anonymous pages without a mapping
 * 2 for pages with a mapping
 * 3 for pages with a mapping and PagePrivate/PagePrivate2 set.
 */
int folio_migrate_mapping(struct address_space *mapping,
		struct folio *newfolio, struct folio *folio, int extra_count)
{
	XA_STATE(xas, &mapping->i_pages, folio_index(folio));
	struct zone *oldzone, *newzone;
	int dirty;
	int expected_count = expected_page_refs(mapping, &folio->page) + extra_count;
	long nr = folio_nr_pages(folio);

	if (!mapping) {
		/* Anonymous page without mapping */
		if (folio_ref_count(folio) != expected_count)
			return -EAGAIN;

		/* No turning back from here */
		newfolio->index = folio->index;
		newfolio->mapping = folio->mapping;
		if (folio_test_swapbacked(folio))
			__folio_set_swapbacked(newfolio);

		return MIGRATEPAGE_SUCCESS;
	}

	oldzone = folio_zone(folio);
	newzone = folio_zone(newfolio);

	xas_lock_irq(&xas);
	if (!folio_ref_freeze(folio, expected_count)) {
		xas_unlock_irq(&xas);
		return -EAGAIN;
	}

	/*
	 * Now we know that no one else is looking at the folio:
	 * no turning back from here.
	 */
	newfolio->index = folio->index;
	newfolio->mapping = folio->mapping;
	folio_ref_add(newfolio, nr); /* add cache reference */
	if (folio_test_swapbacked(folio)) {
		__folio_set_swapbacked(newfolio);
		if (folio_test_swapcache(folio)) {
			folio_set_swapcache(newfolio);
			newfolio->private = folio_get_private(folio);
		}
	} else {
		VM_BUG_ON_FOLIO(folio_test_swapcache(folio), folio);
	}

	/* Move dirty while page refs frozen and newpage not yet exposed */
	dirty = folio_test_dirty(folio);
	if (dirty) {
		folio_clear_dirty(folio);
		folio_set_dirty(newfolio);
	}

	xas_store(&xas, newfolio);

	/*
	 * Drop cache reference from old page by unfreezing
	 * to one less reference.
	 * We know this isn't the last reference.
	 */
	folio_ref_unfreeze(folio, expected_count - nr);

	xas_unlock(&xas);
	/* Leave irq disabled to prevent preemption while updating stats */

	/*
	 * If moved to a different zone then also account
	 * the page for that zone. Other VM counters will be
	 * taken care of when we establish references to the
	 * new page and drop references to the old page.
	 *
	 * Note that anonymous pages are accounted for
	 * via NR_FILE_PAGES and NR_ANON_MAPPED if they
	 * are mapped to swap space.
	 */
	if (newzone != oldzone) {
		struct lruvec *old_lruvec, *new_lruvec;
		struct mem_cgroup *memcg;

		memcg = folio_memcg(folio);
		old_lruvec = mem_cgroup_lruvec(memcg, oldzone->zone_pgdat);
		new_lruvec = mem_cgroup_lruvec(memcg, newzone->zone_pgdat);

		__mod_lruvec_state(old_lruvec, NR_FILE_PAGES, -nr);
		__mod_lruvec_state(new_lruvec, NR_FILE_PAGES, nr);
		if (folio_test_swapbacked(folio) && !folio_test_swapcache(folio)) {
			__mod_lruvec_state(old_lruvec, NR_SHMEM, -nr);
			__mod_lruvec_state(new_lruvec, NR_SHMEM, nr);
		}
#ifdef CONFIG_SWAP
		if (folio_test_swapcache(folio)) {
			__mod_lruvec_state(old_lruvec, NR_SWAPCACHE, -nr);
			__mod_lruvec_state(new_lruvec, NR_SWAPCACHE, nr);
		}
#endif
		if (dirty && mapping_can_writeback(mapping)) {
			__mod_lruvec_state(old_lruvec, NR_FILE_DIRTY, -nr);
			__mod_zone_page_state(oldzone, NR_ZONE_WRITE_PENDING, -nr);
			__mod_lruvec_state(new_lruvec, NR_FILE_DIRTY, nr);
			__mod_zone_page_state(newzone, NR_ZONE_WRITE_PENDING, nr);
		}
	}
	local_irq_enable();

	return MIGRATEPAGE_SUCCESS;
}
EXPORT_SYMBOL(folio_migrate_mapping);

/*
 * The expected number of remaining references is the same as that
 * of folio_migrate_mapping().
 */
int migrate_huge_page_move_mapping(struct address_space *mapping,
				   struct page *newpage, struct page *page)
{
	XA_STATE(xas, &mapping->i_pages, page_index(page));
	int expected_count;

	xas_lock_irq(&xas);
	expected_count = 2 + page_has_private(page);
	if (!page_ref_freeze(page, expected_count)) {
		xas_unlock_irq(&xas);
		return -EAGAIN;
	}

	newpage->index = page->index;
	newpage->mapping = page->mapping;

	get_page(newpage);

	xas_store(&xas, newpage);

	page_ref_unfreeze(page, expected_count - 1);

	xas_unlock_irq(&xas);

	return MIGRATEPAGE_SUCCESS;
}

/*
 * Copy the flags and some other ancillary information
 */
void folio_migrate_flags(struct folio *newfolio, struct folio *folio)
{
	int cpupid;

	if (folio_test_error(folio))
		folio_set_error(newfolio);
	if (folio_test_referenced(folio))
		folio_set_referenced(newfolio);
	if (folio_test_uptodate(folio))
		folio_mark_uptodate(newfolio);
	if (folio_test_clear_active(folio)) {
		VM_BUG_ON_FOLIO(folio_test_unevictable(folio), folio);
		folio_set_active(newfolio);
	} else if (folio_test_clear_unevictable(folio))
		folio_set_unevictable(newfolio);
	if (folio_test_workingset(folio))
		folio_set_workingset(newfolio);
	if (folio_test_checked(folio))
		folio_set_checked(newfolio);
	/*
	 * PG_anon_exclusive (-> PG_mappedtodisk) is always migrated via
	 * migration entries. We can still have PG_anon_exclusive set on an
	 * effectively unmapped and unreferenced first sub-pages of an
	 * anonymous THP: we can simply copy it here via PG_mappedtodisk.
	 */
	if (folio_test_mappedtodisk(folio))
		folio_set_mappedtodisk(newfolio);

	/* Move dirty on pages not done by folio_migrate_mapping() */
	if (folio_test_dirty(folio))
		folio_set_dirty(newfolio);

	if (folio_test_young(folio))
		folio_set_young(newfolio);
	if (folio_test_idle(folio))
		folio_set_idle(newfolio);

	/*
	 * Copy NUMA information to the new page, to prevent over-eager
	 * future migrations of this same page.
	 */
	cpupid = page_cpupid_xchg_last(&folio->page, -1);
	page_cpupid_xchg_last(&newfolio->page, cpupid);

	folio_migrate_ksm(newfolio, folio);
	/*
	 * Please do not reorder this without considering how mm/ksm.c's
	 * get_ksm_page() depends upon ksm_migrate_page() and PageSwapCache().
	 */
	if (folio_test_swapcache(folio))
		folio_clear_swapcache(folio);
	folio_clear_private(folio);

	/* page->private contains hugetlb specific flags */
	if (!folio_test_hugetlb(folio))
		folio->private = NULL;

	/*
	 * If any waiters have accumulated on the new page then
	 * wake them up.
	 */
	if (folio_test_writeback(newfolio))
		folio_end_writeback(newfolio);

	/*
	 * PG_readahead shares the same bit with PG_reclaim.  The above
	 * end_page_writeback() may clear PG_readahead mistakenly, so set the
	 * bit after that.
	 */
	if (folio_test_readahead(folio))
		folio_set_readahead(newfolio);

	folio_copy_owner(newfolio, folio);

	if (!folio_test_hugetlb(folio))
		mem_cgroup_migrate(folio, newfolio);
}
EXPORT_SYMBOL(folio_migrate_flags);

void folio_migrate_copy(struct folio *newfolio, struct folio *folio)
{
	folio_copy(newfolio, folio);
	folio_migrate_flags(newfolio, folio);
}
EXPORT_SYMBOL(folio_migrate_copy);

/************************************************************
 *                    Migration functions
 ***********************************************************/

/*
 * Common logic to directly migrate a single LRU page suitable for
 * pages that do not use PagePrivate/PagePrivate2.
 *
 * Pages are locked upon entry and exit.
 */
int migrate_page(struct address_space *mapping,
		struct page *newpage, struct page *page,
		enum migrate_mode mode)
{
	struct folio *newfolio = page_folio(newpage);
	struct folio *folio = page_folio(page);
	int rc;

	BUG_ON(folio_test_writeback(folio));	/* Writeback must be complete */

	rc = folio_migrate_mapping(mapping, newfolio, folio, 0);

	if (rc != MIGRATEPAGE_SUCCESS)
		return rc;

	if (mode != MIGRATE_SYNC_NO_COPY)
		folio_migrate_copy(newfolio, folio);
	else
		folio_migrate_flags(newfolio, folio);
	return MIGRATEPAGE_SUCCESS;
}
EXPORT_SYMBOL(migrate_page);

#ifdef CONFIG_BLOCK
/* Returns true if all buffers are successfully locked */
static bool buffer_migrate_lock_buffers(struct buffer_head *head,
							enum migrate_mode mode)
{
	struct buffer_head *bh = head;

	/* Simple case, sync compaction */
	if (mode != MIGRATE_ASYNC) {
		do {
			lock_buffer(bh);
			bh = bh->b_this_page;

		} while (bh != head);

		return true;
	}

	/* async case, we cannot block on lock_buffer so use trylock_buffer */
	do {
		if (!trylock_buffer(bh)) {
			/*
			 * We failed to lock the buffer and cannot stall in
			 * async migration. Release the taken locks
			 */
			struct buffer_head *failed_bh = bh;
			bh = head;
			while (bh != failed_bh) {
				unlock_buffer(bh);
				bh = bh->b_this_page;
			}
			return false;
		}

		bh = bh->b_this_page;
	} while (bh != head);
	return true;
}

static int __buffer_migrate_page(struct address_space *mapping,
		struct page *newpage, struct page *page, enum migrate_mode mode,
		bool check_refs)
{
	struct buffer_head *bh, *head;
	int rc;
	int expected_count;

	if (!page_has_buffers(page))
		return migrate_page(mapping, newpage, page, mode);

	/* Check whether page does not have extra refs before we do more work */
	expected_count = expected_page_refs(mapping, page);
	if (page_count(page) != expected_count)
		return -EAGAIN;

	head = page_buffers(page);
	if (!buffer_migrate_lock_buffers(head, mode))
		return -EAGAIN;

	if (check_refs) {
		bool busy;
		bool invalidated = false;

recheck_buffers:
		busy = false;
		spin_lock(&mapping->private_lock);
		bh = head;
		do {
			if (atomic_read(&bh->b_count)) {
				busy = true;
				break;
			}
			bh = bh->b_this_page;
		} while (bh != head);
		if (busy) {
			if (invalidated) {
				rc = -EAGAIN;
				goto unlock_buffers;
			}
			spin_unlock(&mapping->private_lock);
			invalidate_bh_lrus();
			invalidated = true;
			goto recheck_buffers;
		}
	}

	rc = migrate_page_move_mapping(mapping, newpage, page, 0);
	if (rc != MIGRATEPAGE_SUCCESS)
		goto unlock_buffers;

	attach_page_private(newpage, detach_page_private(page));

	bh = head;
	do {
		set_bh_page(bh, newpage, bh_offset(bh));
		bh = bh->b_this_page;

	} while (bh != head);

	if (mode != MIGRATE_SYNC_NO_COPY)
		migrate_page_copy(newpage, page);
	else
		migrate_page_states(newpage, page);

	rc = MIGRATEPAGE_SUCCESS;
unlock_buffers:
	if (check_refs)
		spin_unlock(&mapping->private_lock);
	bh = head;
	do {
		unlock_buffer(bh);
		bh = bh->b_this_page;

	} while (bh != head);

	return rc;
}

/*
 * Migration function for pages with buffers. This function can only be used
 * if the underlying filesystem guarantees that no other references to "page"
 * exist. For example attached buffer heads are accessed only under page lock.
 */
int buffer_migrate_page(struct address_space *mapping,
		struct page *newpage, struct page *page, enum migrate_mode mode)
{
	return __buffer_migrate_page(mapping, newpage, page, mode, false);
}
EXPORT_SYMBOL(buffer_migrate_page);

/*
 * Same as above except that this variant is more careful and checks that there
 * are also no buffer head references. This function is the right one for
 * mappings where buffer heads are directly looked up and referenced (such as
 * block device mappings).
 */
int buffer_migrate_page_norefs(struct address_space *mapping,
		struct page *newpage, struct page *page, enum migrate_mode mode)
{
	return __buffer_migrate_page(mapping, newpage, page, mode, true);
}
#endif

/*
 * Writeback a page to clean the dirty state
 */
static int writeout(struct address_space *mapping, struct page *page)
{
	struct folio *folio = page_folio(page);
	struct writeback_control wbc = {
		.sync_mode = WB_SYNC_NONE,
		.nr_to_write = 1,
		.range_start = 0,
		.range_end = LLONG_MAX,
		.for_reclaim = 1
	};
	int rc;

	if (!mapping->a_ops->writepage)
		/* No write method for the address space */
		return -EINVAL;

	if (!clear_page_dirty_for_io(page))
		/* Someone else already triggered a write */
		return -EAGAIN;

	/*
	 * A dirty page may imply that the underlying filesystem has
	 * the page on some queue. So the page must be clean for
	 * migration. Writeout may mean we loose the lock and the
	 * page state is no longer what we checked for earlier.
	 * At this point we know that the migration attempt cannot
	 * be successful.
	 */
	remove_migration_ptes(folio, folio, false);

	rc = mapping->a_ops->writepage(page, &wbc);

	if (rc != AOP_WRITEPAGE_ACTIVATE)
		/* unlocked. Relock */
		lock_page(page);

	return (rc < 0) ? -EIO : -EAGAIN;
}

/*
 * Default handling if a filesystem does not provide a migration function.
 */
static int fallback_migrate_page(struct address_space *mapping,
	struct page *newpage, struct page *page, enum migrate_mode mode)
{
	if (PageDirty(page)) {
		/* Only writeback pages in full synchronous migration */
		switch (mode) {
		case MIGRATE_SYNC:
		case MIGRATE_SYNC_NO_COPY:
			break;
		default:
			return -EBUSY;
		}
		return writeout(mapping, page);
	}

	/*
	 * Buffers may be managed in a filesystem specific way.
	 * We must have no buffers or drop them.
	 */
	if (page_has_private(page) &&
	    !try_to_release_page(page, GFP_KERNEL))
		return mode == MIGRATE_SYNC ? -EAGAIN : -EBUSY;

	return migrate_page(mapping, newpage, page, mode);
}

/*
 * Move a page to a newly allocated page
 * The page is locked and all ptes have been successfully removed.
 *
 * The new page will have replaced the old page if this function
 * is successful.
 *
 * Return value:
 *   < 0 - error code
 *  MIGRATEPAGE_SUCCESS - success
 */
static int move_to_new_folio(struct folio *dst, struct folio *src,
				enum migrate_mode mode)
{
	struct address_space *mapping;
	int rc = -EAGAIN;
	bool is_lru = !__PageMovable(&src->page);

	VM_BUG_ON_FOLIO(!folio_test_locked(src), src);
	VM_BUG_ON_FOLIO(!folio_test_locked(dst), dst);

	mapping = folio_mapping(src);

	if (likely(is_lru)) {
		if (!mapping)
			rc = migrate_page(mapping, &dst->page, &src->page, mode);
		else if (mapping->a_ops->migratepage)
			/*
			 * Most pages have a mapping and most filesystems
			 * provide a migratepage callback. Anonymous pages
			 * are part of swap space which also has its own
			 * migratepage callback. This is the most common path
			 * for page migration.
			 */
			rc = mapping->a_ops->migratepage(mapping, &dst->page,
							&src->page, mode);
		else
			rc = fallback_migrate_page(mapping, &dst->page,
							&src->page, mode);
	} else {
		/*
		 * In case of non-lru page, it could be released after
		 * isolation step. In that case, we shouldn't try migration.
		 */
		VM_BUG_ON_FOLIO(!folio_test_isolated(src), src);
		if (!folio_test_movable(src)) {
			rc = MIGRATEPAGE_SUCCESS;
<<<<<<< HEAD
			ClearPageIsolated(page);
=======
			folio_clear_isolated(src);
>>>>>>> 88084a3d
			goto out;
		}

		rc = mapping->a_ops->migratepage(mapping, &dst->page,
						&src->page, mode);
		WARN_ON_ONCE(rc == MIGRATEPAGE_SUCCESS &&
				!folio_test_isolated(src));
	}

	/*
	 * When successful, old pagecache src->mapping must be cleared before
	 * src is freed; but stats require that PageAnon be left as PageAnon.
	 */
	if (rc == MIGRATEPAGE_SUCCESS) {
		if (__PageMovable(&src->page)) {
			VM_BUG_ON_FOLIO(!folio_test_isolated(src), src);

			/*
			 * We clear PG_movable under page_lock so any compactor
			 * cannot try to migrate this page.
			 */
<<<<<<< HEAD
			ClearPageIsolated(page);
=======
			folio_clear_isolated(src);
>>>>>>> 88084a3d
		}

		/*
		 * Anonymous and movable src->mapping will be cleared by
		 * free_pages_prepare so don't reset it here for keeping
		 * the type to work PageAnon, for example.
		 */
<<<<<<< HEAD
		if (!PageMappingFlags(page))
			page->mapping = NULL;

		if (likely(!is_zone_device_page(newpage)))
			flush_dcache_folio(page_folio(newpage));
=======
		if (!folio_mapping_flags(src))
			src->mapping = NULL;

		if (likely(!folio_is_zone_device(dst)))
			flush_dcache_folio(dst);
>>>>>>> 88084a3d
	}
out:
	return rc;
}

static int __unmap_and_move(struct page *page, struct page *newpage,
				int force, enum migrate_mode mode)
{
	struct folio *folio = page_folio(page);
	struct folio *dst = page_folio(newpage);
	int rc = -EAGAIN;
	bool page_was_mapped = false;
	struct anon_vma *anon_vma = NULL;
	bool is_lru = !__PageMovable(page);

	if (!trylock_page(page)) {
		if (!force || mode == MIGRATE_ASYNC)
			goto out;

		/*
		 * It's not safe for direct compaction to call lock_page.
		 * For example, during page readahead pages are added locked
		 * to the LRU. Later, when the IO completes the pages are
		 * marked uptodate and unlocked. However, the queueing
		 * could be merging multiple pages for one bio (e.g.
		 * mpage_readahead). If an allocation happens for the
		 * second or third page, the process can end up locking
		 * the same page twice and deadlocking. Rather than
		 * trying to be clever about what pages can be locked,
		 * avoid the use of lock_page for direct compaction
		 * altogether.
		 */
		if (current->flags & PF_MEMALLOC)
			goto out;

		lock_page(page);
	}

	if (PageWriteback(page)) {
		/*
		 * Only in the case of a full synchronous migration is it
		 * necessary to wait for PageWriteback. In the async case,
		 * the retry loop is too short and in the sync-light case,
		 * the overhead of stalling is too much
		 */
		switch (mode) {
		case MIGRATE_SYNC:
		case MIGRATE_SYNC_NO_COPY:
			break;
		default:
			rc = -EBUSY;
			goto out_unlock;
		}
		if (!force)
			goto out_unlock;
		wait_on_page_writeback(page);
	}

	/*
	 * By try_to_migrate(), page->mapcount goes down to 0 here. In this case,
	 * we cannot notice that anon_vma is freed while we migrates a page.
	 * This get_anon_vma() delays freeing anon_vma pointer until the end
	 * of migration. File cache pages are no problem because of page_lock()
	 * File Caches may use write_page() or lock_page() in migration, then,
	 * just care Anon page here.
	 *
	 * Only page_get_anon_vma() understands the subtleties of
	 * getting a hold on an anon_vma from outside one of its mms.
	 * But if we cannot get anon_vma, then we won't need it anyway,
	 * because that implies that the anon page is no longer mapped
	 * (and cannot be remapped so long as we hold the page lock).
	 */
	if (PageAnon(page) && !PageKsm(page))
		anon_vma = page_get_anon_vma(page);

	/*
	 * Block others from accessing the new page when we get around to
	 * establishing additional references. We are usually the only one
	 * holding a reference to newpage at this point. We used to have a BUG
	 * here if trylock_page(newpage) fails, but would like to allow for
	 * cases where there might be a race with the previous use of newpage.
	 * This is much like races on refcount of oldpage: just don't BUG().
	 */
	if (unlikely(!trylock_page(newpage)))
		goto out_unlock;

	if (unlikely(!is_lru)) {
		rc = move_to_new_folio(dst, folio, mode);
		goto out_unlock_both;
	}

	/*
	 * Corner case handling:
	 * 1. When a new swap-cache page is read into, it is added to the LRU
	 * and treated as swapcache but it has no rmap yet.
	 * Calling try_to_unmap() against a page->mapping==NULL page will
	 * trigger a BUG.  So handle it here.
	 * 2. An orphaned page (see truncate_cleanup_page) might have
	 * fs-private metadata. The page can be picked up due to memory
	 * offlining.  Everywhere else except page reclaim, the page is
	 * invisible to the vm, so the page can not be migrated.  So try to
	 * free the metadata, so the page can be freed.
	 */
	if (!page->mapping) {
		VM_BUG_ON_PAGE(PageAnon(page), page);
		if (page_has_private(page)) {
			try_to_free_buffers(folio);
			goto out_unlock_both;
		}
	} else if (page_mapped(page)) {
		/* Establish migration ptes */
		VM_BUG_ON_PAGE(PageAnon(page) && !PageKsm(page) && !anon_vma,
				page);
		try_to_migrate(folio, 0);
		page_was_mapped = true;
	}

	if (!page_mapped(page))
		rc = move_to_new_folio(dst, folio, mode);

	/*
	 * When successful, push newpage to LRU immediately: so that if it
	 * turns out to be an mlocked page, remove_migration_ptes() will
	 * automatically build up the correct newpage->mlock_count for it.
	 *
	 * We would like to do something similar for the old page, when
	 * unsuccessful, and other cases when a page has been temporarily
	 * isolated from the unevictable LRU: but this case is the easiest.
	 */
	if (rc == MIGRATEPAGE_SUCCESS) {
		lru_cache_add(newpage);
		if (page_was_mapped)
			lru_add_drain();
	}

	/*
	 * When successful, push newpage to LRU immediately: so that if it
	 * turns out to be an mlocked page, remove_migration_ptes() will
	 * automatically build up the correct newpage->mlock_count for it.
	 *
	 * We would like to do something similar for the old page, when
	 * unsuccessful, and other cases when a page has been temporarily
	 * isolated from the unevictable LRU: but this case is the easiest.
	 */
	if (rc == MIGRATEPAGE_SUCCESS) {
		lru_cache_add(newpage);
		if (page_was_mapped)
			lru_add_drain();
	}

	if (page_was_mapped)
		remove_migration_ptes(folio,
			rc == MIGRATEPAGE_SUCCESS ? dst : folio, false);

out_unlock_both:
	unlock_page(newpage);
out_unlock:
	/* Drop an anon_vma reference if we took one */
	if (anon_vma)
		put_anon_vma(anon_vma);
	unlock_page(page);
out:
	/*
	 * If migration is successful, decrease refcount of the newpage,
	 * which will not free the page because new page owner increased
	 * refcounter.
	 */
	if (rc == MIGRATEPAGE_SUCCESS)
		put_page(newpage);

	return rc;
}

/*
 * Obtain the lock on page, remove all ptes and migrate the page
 * to the newly allocated page in newpage.
 */
static int unmap_and_move(new_page_t get_new_page,
				   free_page_t put_new_page,
				   unsigned long private, struct page *page,
				   int force, enum migrate_mode mode,
				   enum migrate_reason reason,
				   struct list_head *ret)
{
	int rc = MIGRATEPAGE_SUCCESS;
	struct page *newpage = NULL;

	if (!thp_migration_supported() && PageTransHuge(page))
		return -ENOSYS;

	if (page_count(page) == 1) {
		/* page was freed from under us. So we are done. */
		ClearPageActive(page);
		ClearPageUnevictable(page);
		if (unlikely(__PageMovable(page))) {
			lock_page(page);
			if (!PageMovable(page))
				ClearPageIsolated(page);
			unlock_page(page);
		}
		goto out;
	}

	newpage = get_new_page(page, private);
	if (!newpage)
		return -ENOMEM;

	newpage->private = 0;
	rc = __unmap_and_move(page, newpage, force, mode);
	if (rc == MIGRATEPAGE_SUCCESS)
		set_page_owner_migrate_reason(newpage, reason);

out:
	if (rc != -EAGAIN) {
		/*
		 * A page that has been migrated has all references
		 * removed and will be freed. A page that has not been
		 * migrated will have kept its references and be restored.
		 */
		list_del(&page->lru);
	}

	/*
	 * If migration is successful, releases reference grabbed during
	 * isolation. Otherwise, restore the page to right list unless
	 * we want to retry.
	 */
	if (rc == MIGRATEPAGE_SUCCESS) {
		/*
		 * Compaction can migrate also non-LRU pages which are
		 * not accounted to NR_ISOLATED_*. They can be recognized
		 * as __PageMovable
		 */
		if (likely(!__PageMovable(page)))
			mod_node_page_state(page_pgdat(page), NR_ISOLATED_ANON +
					page_is_file_lru(page), -thp_nr_pages(page));

		if (reason != MR_MEMORY_FAILURE)
			/*
			 * We release the page in page_handle_poison.
			 */
			put_page(page);
	} else {
		if (rc != -EAGAIN)
			list_add_tail(&page->lru, ret);

		if (put_new_page)
			put_new_page(newpage, private);
		else
			put_page(newpage);
	}

	return rc;
}

/*
 * Counterpart of unmap_and_move_page() for hugepage migration.
 *
 * This function doesn't wait the completion of hugepage I/O
 * because there is no race between I/O and migration for hugepage.
 * Note that currently hugepage I/O occurs only in direct I/O
 * where no lock is held and PG_writeback is irrelevant,
 * and writeback status of all subpages are counted in the reference
 * count of the head page (i.e. if all subpages of a 2MB hugepage are
 * under direct I/O, the reference of the head page is 512 and a bit more.)
 * This means that when we try to migrate hugepage whose subpages are
 * doing direct I/O, some references remain after try_to_unmap() and
 * hugepage migration fails without data corruption.
 *
 * There is also no race when direct I/O is issued on the page under migration,
 * because then pte is replaced with migration swap entry and direct I/O code
 * will wait in the page fault for migration to complete.
 */
static int unmap_and_move_huge_page(new_page_t get_new_page,
				free_page_t put_new_page, unsigned long private,
				struct page *hpage, int force,
				enum migrate_mode mode, int reason,
				struct list_head *ret)
{
	struct folio *dst, *src = page_folio(hpage);
	int rc = -EAGAIN;
	int page_was_mapped = 0;
	struct page *new_hpage;
	struct anon_vma *anon_vma = NULL;
	struct address_space *mapping = NULL;

	/*
	 * Migratability of hugepages depends on architectures and their size.
	 * This check is necessary because some callers of hugepage migration
	 * like soft offline and memory hotremove don't walk through page
	 * tables or check whether the hugepage is pmd-based or not before
	 * kicking migration.
	 */
	if (!hugepage_migration_supported(page_hstate(hpage))) {
		list_move_tail(&hpage->lru, ret);
		return -ENOSYS;
	}

	if (page_count(hpage) == 1) {
		/* page was freed from under us. So we are done. */
		putback_active_hugepage(hpage);
		return MIGRATEPAGE_SUCCESS;
	}

	new_hpage = get_new_page(hpage, private);
	if (!new_hpage)
		return -ENOMEM;
	dst = page_folio(new_hpage);

	if (!trylock_page(hpage)) {
		if (!force)
			goto out;
		switch (mode) {
		case MIGRATE_SYNC:
		case MIGRATE_SYNC_NO_COPY:
			break;
		default:
			goto out;
		}
		lock_page(hpage);
	}

	/*
	 * Check for pages which are in the process of being freed.  Without
	 * page_mapping() set, hugetlbfs specific move page routine will not
	 * be called and we could leak usage counts for subpools.
	 */
	if (hugetlb_page_subpool(hpage) && !page_mapping(hpage)) {
		rc = -EBUSY;
		goto out_unlock;
	}

	if (PageAnon(hpage))
		anon_vma = page_get_anon_vma(hpage);

	if (unlikely(!trylock_page(new_hpage)))
		goto put_anon;

	if (page_mapped(hpage)) {
		enum ttu_flags ttu = 0;

		if (!PageAnon(hpage)) {
			/*
			 * In shared mappings, try_to_unmap could potentially
			 * call huge_pmd_unshare.  Because of this, take
			 * semaphore in write mode here and set TTU_RMAP_LOCKED
			 * to let lower levels know we have taken the lock.
			 */
			mapping = hugetlb_page_mapping_lock_write(hpage);
			if (unlikely(!mapping))
				goto unlock_put_anon;

			ttu = TTU_RMAP_LOCKED;
		}

		try_to_migrate(src, ttu);
		page_was_mapped = 1;

		if (ttu & TTU_RMAP_LOCKED)
			i_mmap_unlock_write(mapping);
	}

	if (!page_mapped(hpage))
		rc = move_to_new_folio(dst, src, mode);

	if (page_was_mapped)
		remove_migration_ptes(src,
			rc == MIGRATEPAGE_SUCCESS ? dst : src, false);

unlock_put_anon:
	unlock_page(new_hpage);

put_anon:
	if (anon_vma)
		put_anon_vma(anon_vma);

	if (rc == MIGRATEPAGE_SUCCESS) {
		move_hugetlb_state(hpage, new_hpage, reason);
		put_new_page = NULL;
	}

out_unlock:
	unlock_page(hpage);
out:
	if (rc == MIGRATEPAGE_SUCCESS)
		putback_active_hugepage(hpage);
	else if (rc != -EAGAIN)
		list_move_tail(&hpage->lru, ret);

	/*
	 * If migration was not successful and there's a freeing callback, use
	 * it.  Otherwise, put_page() will drop the reference grabbed during
	 * isolation.
	 */
	if (put_new_page)
		put_new_page(new_hpage, private);
	else
		putback_active_hugepage(new_hpage);

	return rc;
}

static inline int try_split_thp(struct page *page, struct page **page2,
				struct list_head *from)
{
	int rc = 0;

	lock_page(page);
	rc = split_huge_page_to_list(page, from);
	unlock_page(page);
	if (!rc)
		list_safe_reset_next(page, *page2, lru);

	return rc;
}

/*
 * migrate_pages - migrate the pages specified in a list, to the free pages
 *		   supplied as the target for the page migration
 *
 * @from:		The list of pages to be migrated.
 * @get_new_page:	The function used to allocate free pages to be used
 *			as the target of the page migration.
 * @put_new_page:	The function used to free target pages if migration
 *			fails, or NULL if no special handling is necessary.
 * @private:		Private data to be passed on to get_new_page()
 * @mode:		The migration mode that specifies the constraints for
 *			page migration, if any.
 * @reason:		The reason for page migration.
 * @ret_succeeded:	Set to the number of normal pages migrated successfully if
 *			the caller passes a non-NULL pointer.
 *
 * The function returns after 10 attempts or if no pages are movable any more
 * because the list has become empty or no retryable pages exist any more.
 * It is caller's responsibility to call putback_movable_pages() to return pages
 * to the LRU or free list only if ret != 0.
 *
 * Returns the number of {normal page, THP, hugetlb} that were not migrated, or
 * an error code. The number of THP splits will be considered as the number of
 * non-migrated THP, no matter how many subpages of the THP are migrated successfully.
 */
int migrate_pages(struct list_head *from, new_page_t get_new_page,
		free_page_t put_new_page, unsigned long private,
		enum migrate_mode mode, int reason, unsigned int *ret_succeeded)
{
	int retry = 1;
	int thp_retry = 1;
	int nr_failed = 0;
	int nr_failed_pages = 0;
	int nr_succeeded = 0;
	int nr_thp_succeeded = 0;
	int nr_thp_failed = 0;
	int nr_thp_split = 0;
	int pass = 0;
	bool is_thp = false;
	struct page *page;
	struct page *page2;
	int rc, nr_subpages;
	LIST_HEAD(ret_pages);
	LIST_HEAD(thp_split_pages);
	bool nosplit = (reason == MR_NUMA_MISPLACED);
	bool no_subpage_counting = false;

	trace_mm_migrate_pages_start(mode, reason);

thp_subpage_migration:
	for (pass = 0; pass < 10 && (retry || thp_retry); pass++) {
		retry = 0;
		thp_retry = 0;

		list_for_each_entry_safe(page, page2, from, lru) {
retry:
			/*
			 * THP statistics is based on the source huge page.
			 * Capture required information that might get lost
			 * during migration.
			 */
			is_thp = PageTransHuge(page) && !PageHuge(page);
			nr_subpages = compound_nr(page);
			cond_resched();

			if (PageHuge(page))
				rc = unmap_and_move_huge_page(get_new_page,
						put_new_page, private, page,
						pass > 2, mode, reason,
						&ret_pages);
			else
				rc = unmap_and_move(get_new_page, put_new_page,
						private, page, pass > 2, mode,
						reason, &ret_pages);
			/*
			 * The rules are:
			 *	Success: non hugetlb page will be freed, hugetlb
			 *		 page will be put back
			 *	-EAGAIN: stay on the from list
			 *	-ENOMEM: stay on the from list
			 *	Other errno: put on ret_pages list then splice to
			 *		     from list
			 */
			switch(rc) {
			/*
			 * THP migration might be unsupported or the
			 * allocation could've failed so we should
			 * retry on the same page with the THP split
			 * to base pages.
			 *
			 * Head page is retried immediately and tail
			 * pages are added to the tail of the list so
			 * we encounter them after the rest of the list
			 * is processed.
			 */
			case -ENOSYS:
				/* THP migration is unsupported */
				if (is_thp) {
					nr_thp_failed++;
					if (!try_split_thp(page, &page2, &thp_split_pages)) {
						nr_thp_split++;
						goto retry;
					}
				/* Hugetlb migration is unsupported */
				} else if (!no_subpage_counting) {
					nr_failed++;
				}

				nr_failed_pages += nr_subpages;
				break;
			case -ENOMEM:
				/*
				 * When memory is low, don't bother to try to migrate
				 * other pages, just exit.
				 * THP NUMA faulting doesn't split THP to retry.
				 */
				if (is_thp && !nosplit) {
					nr_thp_failed++;
					if (!try_split_thp(page, &page2, &thp_split_pages)) {
						nr_thp_split++;
						goto retry;
					}
				} else if (!no_subpage_counting) {
					nr_failed++;
				}

				nr_failed_pages += nr_subpages;
				/*
				 * There might be some subpages of fail-to-migrate THPs
				 * left in thp_split_pages list. Move them back to migration
				 * list so that they could be put back to the right list by
				 * the caller otherwise the page refcnt will be leaked.
				 */
				list_splice_init(&thp_split_pages, from);
				nr_thp_failed += thp_retry;
				goto out;
			case -EAGAIN:
				if (is_thp)
					thp_retry++;
				else
					retry++;
				break;
			case MIGRATEPAGE_SUCCESS:
				nr_succeeded += nr_subpages;
				if (is_thp)
					nr_thp_succeeded++;
				break;
			default:
				/*
				 * Permanent failure (-EBUSY, etc.):
				 * unlike -EAGAIN case, the failed page is
				 * removed from migration page list and not
				 * retried in the next outer loop.
				 */
				if (is_thp)
					nr_thp_failed++;
				else if (!no_subpage_counting)
					nr_failed++;

				nr_failed_pages += nr_subpages;
				break;
			}
		}
	}
	nr_failed += retry;
	nr_thp_failed += thp_retry;
	/*
	 * Try to migrate subpages of fail-to-migrate THPs, no nr_failed
	 * counting in this round, since all subpages of a THP is counted
	 * as 1 failure in the first round.
	 */
	if (!list_empty(&thp_split_pages)) {
		/*
		 * Move non-migrated pages (after 10 retries) to ret_pages
		 * to avoid migrating them again.
		 */
		list_splice_init(from, &ret_pages);
		list_splice_init(&thp_split_pages, from);
		no_subpage_counting = true;
		retry = 1;
		goto thp_subpage_migration;
	}

	rc = nr_failed + nr_thp_failed;
out:
	/*
	 * Put the permanent failure page back to migration list, they
	 * will be put back to the right list by the caller.
	 */
	list_splice(&ret_pages, from);

	count_vm_events(PGMIGRATE_SUCCESS, nr_succeeded);
	count_vm_events(PGMIGRATE_FAIL, nr_failed_pages);
	count_vm_events(THP_MIGRATION_SUCCESS, nr_thp_succeeded);
	count_vm_events(THP_MIGRATION_FAIL, nr_thp_failed);
	count_vm_events(THP_MIGRATION_SPLIT, nr_thp_split);
	trace_mm_migrate_pages(nr_succeeded, nr_failed_pages, nr_thp_succeeded,
			       nr_thp_failed, nr_thp_split, mode, reason);

	if (ret_succeeded)
		*ret_succeeded = nr_succeeded;

	return rc;
}

struct page *alloc_migration_target(struct page *page, unsigned long private)
{
	struct folio *folio = page_folio(page);
	struct migration_target_control *mtc;
	gfp_t gfp_mask;
	unsigned int order = 0;
	struct folio *new_folio = NULL;
	int nid;
	int zidx;

	mtc = (struct migration_target_control *)private;
	gfp_mask = mtc->gfp_mask;
	nid = mtc->nid;
	if (nid == NUMA_NO_NODE)
		nid = folio_nid(folio);

	if (folio_test_hugetlb(folio)) {
		struct hstate *h = page_hstate(&folio->page);

		gfp_mask = htlb_modify_alloc_mask(h, gfp_mask);
		return alloc_huge_page_nodemask(h, nid, mtc->nmask, gfp_mask);
	}

	if (folio_test_large(folio)) {
		/*
		 * clear __GFP_RECLAIM to make the migration callback
		 * consistent with regular THP allocations.
		 */
		gfp_mask &= ~__GFP_RECLAIM;
		gfp_mask |= GFP_TRANSHUGE;
		order = folio_order(folio);
	}
	zidx = zone_idx(folio_zone(folio));
	if (is_highmem_idx(zidx) || zidx == ZONE_MOVABLE)
		gfp_mask |= __GFP_HIGHMEM;

	new_folio = __folio_alloc(gfp_mask, order, nid, mtc->nmask);

	return &new_folio->page;
}

#ifdef CONFIG_NUMA

static int store_status(int __user *status, int start, int value, int nr)
{
	while (nr-- > 0) {
		if (put_user(value, status + start))
			return -EFAULT;
		start++;
	}

	return 0;
}

static int do_move_pages_to_node(struct mm_struct *mm,
		struct list_head *pagelist, int node)
{
	int err;
	struct migration_target_control mtc = {
		.nid = node,
		.gfp_mask = GFP_HIGHUSER_MOVABLE | __GFP_THISNODE,
	};

	err = migrate_pages(pagelist, alloc_migration_target, NULL,
		(unsigned long)&mtc, MIGRATE_SYNC, MR_SYSCALL, NULL);
	if (err)
		putback_movable_pages(pagelist);
	return err;
}

/*
 * Resolves the given address to a struct page, isolates it from the LRU and
 * puts it to the given pagelist.
 * Returns:
 *     errno - if the page cannot be found/isolated
 *     0 - when it doesn't have to be migrated because it is already on the
 *         target node
 *     1 - when it has been queued
 */
static int add_page_for_migration(struct mm_struct *mm, unsigned long addr,
		int node, struct list_head *pagelist, bool migrate_all)
{
	struct vm_area_struct *vma;
	struct page *page;
	int err;

	mmap_read_lock(mm);
	err = -EFAULT;
	vma = vma_lookup(mm, addr);
	if (!vma || !vma_migratable(vma))
		goto out;

	/* FOLL_DUMP to ignore special (like zero) pages */
	page = follow_page(vma, addr, FOLL_GET | FOLL_DUMP);

	err = PTR_ERR(page);
	if (IS_ERR(page))
		goto out;

	err = -ENOENT;
	if (!page)
		goto out;

	err = 0;
	if (page_to_nid(page) == node)
		goto out_putpage;

	err = -EACCES;
	if (page_mapcount(page) > 1 && !migrate_all)
		goto out_putpage;

	if (PageHuge(page)) {
		if (PageHead(page)) {
			isolate_huge_page(page, pagelist);
			err = 1;
		}
	} else {
		struct page *head;

		head = compound_head(page);
		err = isolate_lru_page(head);
		if (err)
			goto out_putpage;

		err = 1;
		list_add_tail(&head->lru, pagelist);
		mod_node_page_state(page_pgdat(head),
			NR_ISOLATED_ANON + page_is_file_lru(head),
			thp_nr_pages(head));
	}
out_putpage:
	/*
	 * Either remove the duplicate refcount from
	 * isolate_lru_page() or drop the page ref if it was
	 * not isolated.
	 */
	put_page(page);
out:
	mmap_read_unlock(mm);
	return err;
}

static int move_pages_and_store_status(struct mm_struct *mm, int node,
		struct list_head *pagelist, int __user *status,
		int start, int i, unsigned long nr_pages)
{
	int err;

	if (list_empty(pagelist))
		return 0;

	err = do_move_pages_to_node(mm, pagelist, node);
	if (err) {
		/*
		 * Positive err means the number of failed
		 * pages to migrate.  Since we are going to
		 * abort and return the number of non-migrated
		 * pages, so need to include the rest of the
		 * nr_pages that have not been attempted as
		 * well.
		 */
		if (err > 0)
			err += nr_pages - i - 1;
		return err;
	}
	return store_status(status, start, node, i - start);
}

/*
 * Migrate an array of page address onto an array of nodes and fill
 * the corresponding array of status.
 */
static int do_pages_move(struct mm_struct *mm, nodemask_t task_nodes,
			 unsigned long nr_pages,
			 const void __user * __user *pages,
			 const int __user *nodes,
			 int __user *status, int flags)
{
	int current_node = NUMA_NO_NODE;
	LIST_HEAD(pagelist);
	int start, i;
	int err = 0, err1;

	lru_cache_disable();

	for (i = start = 0; i < nr_pages; i++) {
		const void __user *p;
		unsigned long addr;
		int node;

		err = -EFAULT;
		if (get_user(p, pages + i))
			goto out_flush;
		if (get_user(node, nodes + i))
			goto out_flush;
		addr = (unsigned long)untagged_addr(p);

		err = -ENODEV;
		if (node < 0 || node >= MAX_NUMNODES)
			goto out_flush;
		if (!node_state(node, N_MEMORY))
			goto out_flush;

		err = -EACCES;
		if (!node_isset(node, task_nodes))
			goto out_flush;

		if (current_node == NUMA_NO_NODE) {
			current_node = node;
			start = i;
		} else if (node != current_node) {
			err = move_pages_and_store_status(mm, current_node,
					&pagelist, status, start, i, nr_pages);
			if (err)
				goto out;
			start = i;
			current_node = node;
		}

		/*
		 * Errors in the page lookup or isolation are not fatal and we simply
		 * report them via status
		 */
		err = add_page_for_migration(mm, addr, current_node,
				&pagelist, flags & MPOL_MF_MOVE_ALL);

		if (err > 0) {
			/* The page is successfully queued for migration */
			continue;
		}

		/*
		 * The move_pages() man page does not have an -EEXIST choice, so
		 * use -EFAULT instead.
		 */
		if (err == -EEXIST)
			err = -EFAULT;

		/*
		 * If the page is already on the target node (!err), store the
		 * node, otherwise, store the err.
		 */
		err = store_status(status, i, err ? : current_node, 1);
		if (err)
			goto out_flush;

		err = move_pages_and_store_status(mm, current_node, &pagelist,
				status, start, i, nr_pages);
		if (err)
			goto out;
		current_node = NUMA_NO_NODE;
	}
out_flush:
	/* Make sure we do not overwrite the existing error */
	err1 = move_pages_and_store_status(mm, current_node, &pagelist,
				status, start, i, nr_pages);
	if (err >= 0)
		err = err1;
out:
	lru_cache_enable();
	return err;
}

/*
 * Determine the nodes of an array of pages and store it in an array of status.
 */
static void do_pages_stat_array(struct mm_struct *mm, unsigned long nr_pages,
				const void __user **pages, int *status)
{
	unsigned long i;

	mmap_read_lock(mm);

	for (i = 0; i < nr_pages; i++) {
		unsigned long addr = (unsigned long)(*pages);
		struct vm_area_struct *vma;
		struct page *page;
		int err = -EFAULT;

		vma = vma_lookup(mm, addr);
		if (!vma)
			goto set_status;

		/* FOLL_DUMP to ignore special (like zero) pages */
		page = follow_page(vma, addr, FOLL_GET | FOLL_DUMP);

		err = PTR_ERR(page);
		if (IS_ERR(page))
			goto set_status;

		if (page) {
			err = page_to_nid(page);
			put_page(page);
		} else {
			err = -ENOENT;
		}
set_status:
		*status = err;

		pages++;
		status++;
	}

	mmap_read_unlock(mm);
}

static int get_compat_pages_array(const void __user *chunk_pages[],
				  const void __user * __user *pages,
				  unsigned long chunk_nr)
{
	compat_uptr_t __user *pages32 = (compat_uptr_t __user *)pages;
	compat_uptr_t p;
	int i;

	for (i = 0; i < chunk_nr; i++) {
		if (get_user(p, pages32 + i))
			return -EFAULT;
		chunk_pages[i] = compat_ptr(p);
	}

	return 0;
}

/*
 * Determine the nodes of a user array of pages and store it in
 * a user array of status.
 */
static int do_pages_stat(struct mm_struct *mm, unsigned long nr_pages,
			 const void __user * __user *pages,
			 int __user *status)
{
#define DO_PAGES_STAT_CHUNK_NR 16UL
	const void __user *chunk_pages[DO_PAGES_STAT_CHUNK_NR];
	int chunk_status[DO_PAGES_STAT_CHUNK_NR];

	while (nr_pages) {
		unsigned long chunk_nr = min(nr_pages, DO_PAGES_STAT_CHUNK_NR);

		if (in_compat_syscall()) {
			if (get_compat_pages_array(chunk_pages, pages,
						   chunk_nr))
				break;
		} else {
			if (copy_from_user(chunk_pages, pages,
				      chunk_nr * sizeof(*chunk_pages)))
				break;
		}

		do_pages_stat_array(mm, chunk_nr, chunk_pages, chunk_status);

		if (copy_to_user(status, chunk_status, chunk_nr * sizeof(*status)))
			break;

		pages += chunk_nr;
		status += chunk_nr;
		nr_pages -= chunk_nr;
	}
	return nr_pages ? -EFAULT : 0;
}

static struct mm_struct *find_mm_struct(pid_t pid, nodemask_t *mem_nodes)
{
	struct task_struct *task;
	struct mm_struct *mm;

	/*
	 * There is no need to check if current process has the right to modify
	 * the specified process when they are same.
	 */
	if (!pid) {
		mmget(current->mm);
		*mem_nodes = cpuset_mems_allowed(current);
		return current->mm;
	}

	/* Find the mm_struct */
	rcu_read_lock();
	task = find_task_by_vpid(pid);
	if (!task) {
		rcu_read_unlock();
		return ERR_PTR(-ESRCH);
	}
	get_task_struct(task);

	/*
	 * Check if this process has the right to modify the specified
	 * process. Use the regular "ptrace_may_access()" checks.
	 */
	if (!ptrace_may_access(task, PTRACE_MODE_READ_REALCREDS)) {
		rcu_read_unlock();
		mm = ERR_PTR(-EPERM);
		goto out;
	}
	rcu_read_unlock();

	mm = ERR_PTR(security_task_movememory(task));
	if (IS_ERR(mm))
		goto out;
	*mem_nodes = cpuset_mems_allowed(task);
	mm = get_task_mm(task);
out:
	put_task_struct(task);
	if (!mm)
		mm = ERR_PTR(-EINVAL);
	return mm;
}

/*
 * Move a list of pages in the address space of the currently executing
 * process.
 */
static int kernel_move_pages(pid_t pid, unsigned long nr_pages,
			     const void __user * __user *pages,
			     const int __user *nodes,
			     int __user *status, int flags)
{
	struct mm_struct *mm;
	int err;
	nodemask_t task_nodes;

	/* Check flags */
	if (flags & ~(MPOL_MF_MOVE|MPOL_MF_MOVE_ALL))
		return -EINVAL;

	if ((flags & MPOL_MF_MOVE_ALL) && !capable(CAP_SYS_NICE))
		return -EPERM;

	mm = find_mm_struct(pid, &task_nodes);
	if (IS_ERR(mm))
		return PTR_ERR(mm);

	if (nodes)
		err = do_pages_move(mm, task_nodes, nr_pages, pages,
				    nodes, status, flags);
	else
		err = do_pages_stat(mm, nr_pages, pages, status);

	mmput(mm);
	return err;
}

SYSCALL_DEFINE6(move_pages, pid_t, pid, unsigned long, nr_pages,
		const void __user * __user *, pages,
		const int __user *, nodes,
		int __user *, status, int, flags)
{
	return kernel_move_pages(pid, nr_pages, pages, nodes, status, flags);
}

#ifdef CONFIG_NUMA_BALANCING
/*
 * Returns true if this is a safe migration target node for misplaced NUMA
 * pages. Currently it only checks the watermarks which is crude.
 */
static bool migrate_balanced_pgdat(struct pglist_data *pgdat,
				   unsigned long nr_migrate_pages)
{
	int z;

	for (z = pgdat->nr_zones - 1; z >= 0; z--) {
		struct zone *zone = pgdat->node_zones + z;

		if (!managed_zone(zone))
			continue;

		/* Avoid waking kswapd by allocating pages_to_migrate pages. */
		if (!zone_watermark_ok(zone, 0,
				       high_wmark_pages(zone) +
				       nr_migrate_pages,
				       ZONE_MOVABLE, 0))
			continue;
		return true;
	}
	return false;
}

static struct page *alloc_misplaced_dst_page(struct page *page,
					   unsigned long data)
{
	int nid = (int) data;
	int order = compound_order(page);
	gfp_t gfp = __GFP_THISNODE;
	struct folio *new;

	if (order > 0)
		gfp |= GFP_TRANSHUGE_LIGHT;
	else {
		gfp |= GFP_HIGHUSER_MOVABLE | __GFP_NOMEMALLOC | __GFP_NORETRY |
			__GFP_NOWARN;
		gfp &= ~__GFP_RECLAIM;
	}
	new = __folio_alloc_node(gfp, order, nid);

	return &new->page;
}

static int numamigrate_isolate_page(pg_data_t *pgdat, struct page *page)
{
	int nr_pages = thp_nr_pages(page);
	int order = compound_order(page);

	VM_BUG_ON_PAGE(order && !PageTransHuge(page), page);

	/* Do not migrate THP mapped by multiple processes */
	if (PageTransHuge(page) && total_mapcount(page) > 1)
		return 0;

	/* Avoid migrating to a node that is nearly full */
	if (!migrate_balanced_pgdat(pgdat, nr_pages)) {
		int z;

		if (!(sysctl_numa_balancing_mode & NUMA_BALANCING_MEMORY_TIERING))
			return 0;
		for (z = pgdat->nr_zones - 1; z >= 0; z--) {
<<<<<<< HEAD
			if (populated_zone(pgdat->node_zones + z))
=======
			if (managed_zone(pgdat->node_zones + z))
>>>>>>> 88084a3d
				break;
		}
		wakeup_kswapd(pgdat->node_zones + z, 0, order, ZONE_MOVABLE);
		return 0;
	}

	if (isolate_lru_page(page))
		return 0;

	mod_node_page_state(page_pgdat(page), NR_ISOLATED_ANON + page_is_file_lru(page),
			    nr_pages);

	/*
	 * Isolating the page has taken another reference, so the
	 * caller's reference can be safely dropped without the page
	 * disappearing underneath us during migration.
	 */
	put_page(page);
	return 1;
}

/*
 * Attempt to migrate a misplaced page to the specified destination
 * node. Caller is expected to have an elevated reference count on
 * the page that will be dropped by this function before returning.
 */
int migrate_misplaced_page(struct page *page, struct vm_area_struct *vma,
			   int node)
{
	pg_data_t *pgdat = NODE_DATA(node);
	int isolated;
	int nr_remaining;
	unsigned int nr_succeeded;
	LIST_HEAD(migratepages);
	int nr_pages = thp_nr_pages(page);

	/*
	 * Don't migrate file pages that are mapped in multiple processes
	 * with execute permissions as they are probably shared libraries.
	 */
	if (page_mapcount(page) != 1 && page_is_file_lru(page) &&
	    (vma->vm_flags & VM_EXEC))
		goto out;

	/*
	 * Also do not migrate dirty pages as not all filesystems can move
	 * dirty pages in MIGRATE_ASYNC mode which is a waste of cycles.
	 */
	if (page_is_file_lru(page) && PageDirty(page))
		goto out;

	isolated = numamigrate_isolate_page(pgdat, page);
	if (!isolated)
		goto out;

	list_add(&page->lru, &migratepages);
	nr_remaining = migrate_pages(&migratepages, alloc_misplaced_dst_page,
				     NULL, node, MIGRATE_ASYNC,
				     MR_NUMA_MISPLACED, &nr_succeeded);
	if (nr_remaining) {
		if (!list_empty(&migratepages)) {
			list_del(&page->lru);
			mod_node_page_state(page_pgdat(page), NR_ISOLATED_ANON +
					page_is_file_lru(page), -nr_pages);
			putback_lru_page(page);
		}
		isolated = 0;
	}
	if (nr_succeeded) {
		count_vm_numa_events(NUMA_PAGE_MIGRATE, nr_succeeded);
		if (!node_is_toptier(page_to_nid(page)) && node_is_toptier(node))
			mod_node_page_state(pgdat, PGPROMOTE_SUCCESS,
					    nr_succeeded);
	}
	BUG_ON(!list_empty(&migratepages));
	return isolated;

out:
	put_page(page);
	return 0;
}
#endif /* CONFIG_NUMA_BALANCING */
<<<<<<< HEAD
#endif /* CONFIG_NUMA */
=======
>>>>>>> 88084a3d

/*
 * node_demotion[] example:
 *
 * Consider a system with two sockets.  Each socket has
 * three classes of memory attached: fast, medium and slow.
 * Each memory class is placed in its own NUMA node.  The
 * CPUs are placed in the node with the "fast" memory.  The
 * 6 NUMA nodes (0-5) might be split among the sockets like
 * this:
 *
 *	Socket A: 0, 1, 2
 *	Socket B: 3, 4, 5
 *
 * When Node 0 fills up, its memory should be migrated to
 * Node 1.  When Node 1 fills up, it should be migrated to
 * Node 2.  The migration path start on the nodes with the
 * processors (since allocations default to this node) and
 * fast memory, progress through medium and end with the
 * slow memory:
 *
 *	0 -> 1 -> 2 -> stop
 *	3 -> 4 -> 5 -> stop
 *
 * This is represented in the node_demotion[] like this:
 *
 *	{  nr=1, nodes[0]=1 }, // Node 0 migrates to 1
 *	{  nr=1, nodes[0]=2 }, // Node 1 migrates to 2
 *	{  nr=0, nodes[0]=-1 }, // Node 2 does not migrate
 *	{  nr=1, nodes[0]=4 }, // Node 3 migrates to 4
 *	{  nr=1, nodes[0]=5 }, // Node 4 migrates to 5
 *	{  nr=0, nodes[0]=-1 }, // Node 5 does not migrate
 *
 * Moreover some systems may have multiple slow memory nodes.
 * Suppose a system has one socket with 3 memory nodes, node 0
 * is fast memory type, and node 1/2 both are slow memory
 * type, and the distance between fast memory node and slow
 * memory node is same. So the migration path should be:
 *
 *	0 -> 1/2 -> stop
 *
 * This is represented in the node_demotion[] like this:
 *	{ nr=2, {nodes[0]=1, nodes[1]=2} }, // Node 0 migrates to node 1 and node 2
 *	{ nr=0, nodes[0]=-1, }, // Node 1 dose not migrate
 *	{ nr=0, nodes[0]=-1, }, // Node 2 does not migrate
 */

/*
 * Writes to this array occur without locking.  Cycles are
 * not allowed: Node X demotes to Y which demotes to X...
 *
 * If multiple reads are performed, a single rcu_read_lock()
 * must be held over all reads to ensure that no cycles are
 * observed.
 */
#define DEFAULT_DEMOTION_TARGET_NODES 15

#if MAX_NUMNODES < DEFAULT_DEMOTION_TARGET_NODES
#define DEMOTION_TARGET_NODES	(MAX_NUMNODES - 1)
#else
#define DEMOTION_TARGET_NODES	DEFAULT_DEMOTION_TARGET_NODES
#endif

struct demotion_nodes {
	unsigned short nr;
	short nodes[DEMOTION_TARGET_NODES];
};

static struct demotion_nodes *node_demotion __read_mostly;

/**
 * next_demotion_node() - Get the next node in the demotion path
 * @node: The starting node to lookup the next node
 *
 * Return: node id for next memory node in the demotion path hierarchy
 * from @node; NUMA_NO_NODE if @node is terminal.  This does not keep
 * @node online or guarantee that it *continues* to be the next demotion
 * target.
 */
int next_demotion_node(int node)
{
	struct demotion_nodes *nd;
	unsigned short target_nr, index;
	int target;

	if (!node_demotion)
		return NUMA_NO_NODE;

	nd = &node_demotion[node];

	/*
	 * node_demotion[] is updated without excluding this
	 * function from running.  RCU doesn't provide any
	 * compiler barriers, so the READ_ONCE() is required
	 * to avoid compiler reordering or read merging.
	 *
	 * Make sure to use RCU over entire code blocks if
	 * node_demotion[] reads need to be consistent.
	 */
	rcu_read_lock();
	target_nr = READ_ONCE(nd->nr);

	switch (target_nr) {
	case 0:
		target = NUMA_NO_NODE;
		goto out;
	case 1:
		index = 0;
		break;
	default:
		/*
		 * If there are multiple target nodes, just select one
		 * target node randomly.
		 *
		 * In addition, we can also use round-robin to select
		 * target node, but we should introduce another variable
		 * for node_demotion[] to record last selected target node,
		 * that may cause cache ping-pong due to the changing of
		 * last target node. Or introducing per-cpu data to avoid
		 * caching issue, which seems more complicated. So selecting
		 * target node randomly seems better until now.
		 */
		index = get_random_int() % target_nr;
		break;
	}

	target = READ_ONCE(nd->nodes[index]);

out:
	rcu_read_unlock();
	return target;
}

/* Disable reclaim-based migration. */
static void __disable_all_migrate_targets(void)
{
	int node, i;

	if (!node_demotion)
		return;

	for_each_online_node(node) {
		node_demotion[node].nr = 0;
		for (i = 0; i < DEMOTION_TARGET_NODES; i++)
			node_demotion[node].nodes[i] = NUMA_NO_NODE;
	}
}

static void disable_all_migrate_targets(void)
{
	__disable_all_migrate_targets();

	/*
	 * Ensure that the "disable" is visible across the system.
	 * Readers will see either a combination of before+disable
	 * state or disable+after.  They will never see before and
	 * after state together.
	 *
	 * The before+after state together might have cycles and
	 * could cause readers to do things like loop until this
	 * function finishes.  This ensures they can only see a
	 * single "bad" read and would, for instance, only loop
	 * once.
	 */
	synchronize_rcu();
}

/*
 * Find an automatic demotion target for 'node'.
 * Failing here is OK.  It might just indicate
 * being at the end of a chain.
 */
static int establish_migrate_target(int node, nodemask_t *used,
				    int best_distance)
{
	int migration_target, index, val;
	struct demotion_nodes *nd;

	if (!node_demotion)
		return NUMA_NO_NODE;

	nd = &node_demotion[node];

	migration_target = find_next_best_node(node, used);
	if (migration_target == NUMA_NO_NODE)
		return NUMA_NO_NODE;

	/*
	 * If the node has been set a migration target node before,
	 * which means it's the best distance between them. Still
	 * check if this node can be demoted to other target nodes
	 * if they have a same best distance.
	 */
	if (best_distance != -1) {
		val = node_distance(node, migration_target);
		if (val > best_distance)
			goto out_clear;
	}

	index = nd->nr;
	if (WARN_ONCE(index >= DEMOTION_TARGET_NODES,
		      "Exceeds maximum demotion target nodes\n"))
		goto out_clear;

	nd->nodes[index] = migration_target;
	nd->nr++;

	return migration_target;
out_clear:
	node_clear(migration_target, *used);
	return NUMA_NO_NODE;
}

/*
 * When memory fills up on a node, memory contents can be
 * automatically migrated to another node instead of
 * discarded at reclaim.
 *
 * Establish a "migration path" which will start at nodes
 * with CPUs and will follow the priorities used to build the
 * page allocator zonelists.
 *
 * The difference here is that cycles must be avoided.  If
 * node0 migrates to node1, then neither node1, nor anything
 * node1 migrates to can migrate to node0. Also one node can
 * be migrated to multiple nodes if the target nodes all have
 * a same best-distance against the source node.
 *
 * This function can run simultaneously with readers of
 * node_demotion[].  However, it can not run simultaneously
 * with itself.  Exclusion is provided by memory hotplug events
 * being single-threaded.
 */
static void __set_migration_target_nodes(void)
{
	nodemask_t next_pass;
	nodemask_t this_pass;
	nodemask_t used_targets = NODE_MASK_NONE;
	int node, best_distance;

	/*
	 * Avoid any oddities like cycles that could occur
	 * from changes in the topology.  This will leave
	 * a momentary gap when migration is disabled.
	 */
	disable_all_migrate_targets();

	/*
	 * Allocations go close to CPUs, first.  Assume that
	 * the migration path starts at the nodes with CPUs.
	 */
	next_pass = node_states[N_CPU];
again:
	this_pass = next_pass;
	next_pass = NODE_MASK_NONE;
	/*
	 * To avoid cycles in the migration "graph", ensure
	 * that migration sources are not future targets by
	 * setting them in 'used_targets'.  Do this only
	 * once per pass so that multiple source nodes can
	 * share a target node.
	 *
	 * 'used_targets' will become unavailable in future
	 * passes.  This limits some opportunities for
	 * multiple source nodes to share a destination.
	 */
	nodes_or(used_targets, used_targets, this_pass);

	for_each_node_mask(node, this_pass) {
		best_distance = -1;

		/*
		 * Try to set up the migration path for the node, and the target
		 * migration nodes can be multiple, so doing a loop to find all
		 * the target nodes if they all have a best node distance.
		 */
		do {
			int target_node =
				establish_migrate_target(node, &used_targets,
							 best_distance);

			if (target_node == NUMA_NO_NODE)
				break;

			if (best_distance == -1)
				best_distance = node_distance(node, target_node);

			/*
			 * Visit targets from this pass in the next pass.
			 * Eventually, every node will have been part of
			 * a pass, and will become set in 'used_targets'.
			 */
			node_set(target_node, next_pass);
		} while (1);
	}
	/*
	 * 'next_pass' contains nodes which became migration
	 * targets in this pass.  Make additional passes until
	 * no more migrations targets are available.
	 */
	if (!nodes_empty(next_pass))
		goto again;
}

/*
 * For callers that do not hold get_online_mems() already.
 */
void set_migration_target_nodes(void)
{
	get_online_mems();
	__set_migration_target_nodes();
	put_online_mems();
}

/*
 * This leaves migrate-on-reclaim transiently disabled between
 * the MEM_GOING_OFFLINE and MEM_OFFLINE events.  This runs
 * whether reclaim-based migration is enabled or not, which
 * ensures that the user can turn reclaim-based migration at
 * any time without needing to recalculate migration targets.
 *
 * These callbacks already hold get_online_mems().  That is why
 * __set_migration_target_nodes() can be used as opposed to
 * set_migration_target_nodes().
 */
#ifdef CONFIG_MEMORY_HOTPLUG
static int __meminit migrate_on_reclaim_callback(struct notifier_block *self,
						 unsigned long action, void *_arg)
{
	struct memory_notify *arg = _arg;

	/*
	 * Only update the node migration order when a node is
	 * changing status, like online->offline.  This avoids
	 * the overhead of synchronize_rcu() in most cases.
	 */
	if (arg->status_change_nid < 0)
		return notifier_from_errno(0);

	switch (action) {
	case MEM_GOING_OFFLINE:
		/*
		 * Make sure there are not transient states where
		 * an offline node is a migration target.  This
		 * will leave migration disabled until the offline
		 * completes and the MEM_OFFLINE case below runs.
		 */
		disable_all_migrate_targets();
		break;
	case MEM_OFFLINE:
	case MEM_ONLINE:
		/*
		 * Recalculate the target nodes once the node
		 * reaches its final state (online or offline).
		 */
		__set_migration_target_nodes();
		break;
	case MEM_CANCEL_OFFLINE:
		/*
		 * MEM_GOING_OFFLINE disabled all the migration
		 * targets.  Reenable them.
		 */
		__set_migration_target_nodes();
		break;
	case MEM_GOING_ONLINE:
	case MEM_CANCEL_ONLINE:
		break;
	}

	return notifier_from_errno(0);
}
#endif

void __init migrate_on_reclaim_init(void)
{
<<<<<<< HEAD
	node_demotion = kmalloc_array(nr_node_ids,
				      sizeof(struct demotion_nodes),
				      GFP_KERNEL);
	WARN_ON(!node_demotion);

	hotplug_memory_notifier(migrate_on_reclaim_callback, 100);
=======
	node_demotion = kcalloc(nr_node_ids,
				sizeof(struct demotion_nodes),
				GFP_KERNEL);
	WARN_ON(!node_demotion);
#ifdef CONFIG_MEMORY_HOTPLUG
	hotplug_memory_notifier(migrate_on_reclaim_callback, 100);
#endif
>>>>>>> 88084a3d
	/*
	 * At this point, all numa nodes with memory/CPus have their state
	 * properly set, so we can build the demotion order now.
	 * Let us hold the cpu_hotplug lock just, as we could possibily have
	 * CPU hotplug events during boot.
	 */
	cpus_read_lock();
	set_migration_target_nodes();
	cpus_read_unlock();
}
<<<<<<< HEAD
#endif /* CONFIG_HOTPLUG_CPU */
=======
>>>>>>> 88084a3d

bool numa_demotion_enabled = false;

#ifdef CONFIG_SYSFS
static ssize_t numa_demotion_enabled_show(struct kobject *kobj,
					  struct kobj_attribute *attr, char *buf)
{
	return sysfs_emit(buf, "%s\n",
			  numa_demotion_enabled ? "true" : "false");
}

static ssize_t numa_demotion_enabled_store(struct kobject *kobj,
					   struct kobj_attribute *attr,
					   const char *buf, size_t count)
{
	ssize_t ret;

	ret = kstrtobool(buf, &numa_demotion_enabled);
	if (ret)
		return ret;

	return count;
}

static struct kobj_attribute numa_demotion_enabled_attr =
	__ATTR(demotion_enabled, 0644, numa_demotion_enabled_show,
	       numa_demotion_enabled_store);

static struct attribute *numa_attrs[] = {
	&numa_demotion_enabled_attr.attr,
	NULL,
};

static const struct attribute_group numa_attr_group = {
	.attrs = numa_attrs,
};

static int __init numa_init_sysfs(void)
{
	int err;
	struct kobject *numa_kobj;

	numa_kobj = kobject_create_and_add("numa", mm_kobj);
	if (!numa_kobj) {
		pr_err("failed to create numa kobject\n");
		return -ENOMEM;
	}
	err = sysfs_create_group(numa_kobj, &numa_attr_group);
	if (err) {
		pr_err("failed to register numa group\n");
		goto delete_obj;
	}
	return 0;

delete_obj:
	kobject_put(numa_kobj);
	return err;
}
subsys_initcall(numa_init_sysfs);
#endif /* CONFIG_SYSFS */
#endif /* CONFIG_NUMA */<|MERGE_RESOLUTION|>--- conflicted
+++ resolved
@@ -177,10 +177,7 @@
 	DEFINE_FOLIO_VMA_WALK(pvmw, old, vma, addr, PVMW_SYNC | PVMW_MIGRATION);
 
 	while (page_vma_mapped_walk(&pvmw)) {
-<<<<<<< HEAD
-=======
 		rmap_t rmap_flags = RMAP_NONE;
->>>>>>> 88084a3d
 		pte_t pte;
 		swp_entry_t entry;
 		struct page *new;
@@ -239,12 +236,8 @@
 			pte = pte_mkhuge(pte);
 			pte = arch_make_huge_pte(pte, shift, vma->vm_flags);
 			if (folio_test_anon(folio))
-<<<<<<< HEAD
-				hugepage_add_anon_rmap(new, vma, pvmw.address);
-=======
 				hugepage_add_anon_rmap(new, vma, pvmw.address,
 						       rmap_flags);
->>>>>>> 88084a3d
 			else
 				page_dup_file_rmap(new, true);
 			set_huge_pte_at(vma->vm_mm, pvmw.address, pvmw.pte, pte);
@@ -252,12 +245,8 @@
 #endif
 		{
 			if (folio_test_anon(folio))
-<<<<<<< HEAD
-				page_add_anon_rmap(new, vma, pvmw.address, false);
-=======
 				page_add_anon_rmap(new, vma, pvmw.address,
 						   rmap_flags);
->>>>>>> 88084a3d
 			else
 				page_add_file_rmap(new, vma, false);
 			set_pte_at(vma->vm_mm, pvmw.address, pvmw.pte, pte);
@@ -890,11 +879,7 @@
 		VM_BUG_ON_FOLIO(!folio_test_isolated(src), src);
 		if (!folio_test_movable(src)) {
 			rc = MIGRATEPAGE_SUCCESS;
-<<<<<<< HEAD
-			ClearPageIsolated(page);
-=======
 			folio_clear_isolated(src);
->>>>>>> 88084a3d
 			goto out;
 		}
 
@@ -916,11 +901,7 @@
 			 * We clear PG_movable under page_lock so any compactor
 			 * cannot try to migrate this page.
 			 */
-<<<<<<< HEAD
-			ClearPageIsolated(page);
-=======
 			folio_clear_isolated(src);
->>>>>>> 88084a3d
 		}
 
 		/*
@@ -928,19 +909,11 @@
 		 * free_pages_prepare so don't reset it here for keeping
 		 * the type to work PageAnon, for example.
 		 */
-<<<<<<< HEAD
-		if (!PageMappingFlags(page))
-			page->mapping = NULL;
-
-		if (likely(!is_zone_device_page(newpage)))
-			flush_dcache_folio(page_folio(newpage));
-=======
 		if (!folio_mapping_flags(src))
 			src->mapping = NULL;
 
 		if (likely(!folio_is_zone_device(dst)))
 			flush_dcache_folio(dst);
->>>>>>> 88084a3d
 	}
 out:
 	return rc;
@@ -1060,21 +1033,6 @@
 
 	if (!page_mapped(page))
 		rc = move_to_new_folio(dst, folio, mode);
-
-	/*
-	 * When successful, push newpage to LRU immediately: so that if it
-	 * turns out to be an mlocked page, remove_migration_ptes() will
-	 * automatically build up the correct newpage->mlock_count for it.
-	 *
-	 * We would like to do something similar for the old page, when
-	 * unsuccessful, and other cases when a page has been temporarily
-	 * isolated from the unevictable LRU: but this case is the easiest.
-	 */
-	if (rc == MIGRATEPAGE_SUCCESS) {
-		lru_cache_add(newpage);
-		if (page_was_mapped)
-			lru_add_drain();
-	}
 
 	/*
 	 * When successful, push newpage to LRU immediately: so that if it
@@ -2076,11 +2034,7 @@
 		if (!(sysctl_numa_balancing_mode & NUMA_BALANCING_MEMORY_TIERING))
 			return 0;
 		for (z = pgdat->nr_zones - 1; z >= 0; z--) {
-<<<<<<< HEAD
-			if (populated_zone(pgdat->node_zones + z))
-=======
 			if (managed_zone(pgdat->node_zones + z))
->>>>>>> 88084a3d
 				break;
 		}
 		wakeup_kswapd(pgdat->node_zones + z, 0, order, ZONE_MOVABLE);
@@ -2163,10 +2117,6 @@
 	return 0;
 }
 #endif /* CONFIG_NUMA_BALANCING */
-<<<<<<< HEAD
-#endif /* CONFIG_NUMA */
-=======
->>>>>>> 88084a3d
 
 /*
  * node_demotion[] example:
@@ -2542,14 +2492,6 @@
 
 void __init migrate_on_reclaim_init(void)
 {
-<<<<<<< HEAD
-	node_demotion = kmalloc_array(nr_node_ids,
-				      sizeof(struct demotion_nodes),
-				      GFP_KERNEL);
-	WARN_ON(!node_demotion);
-
-	hotplug_memory_notifier(migrate_on_reclaim_callback, 100);
-=======
 	node_demotion = kcalloc(nr_node_ids,
 				sizeof(struct demotion_nodes),
 				GFP_KERNEL);
@@ -2557,7 +2499,6 @@
 #ifdef CONFIG_MEMORY_HOTPLUG
 	hotplug_memory_notifier(migrate_on_reclaim_callback, 100);
 #endif
->>>>>>> 88084a3d
 	/*
 	 * At this point, all numa nodes with memory/CPus have their state
 	 * properly set, so we can build the demotion order now.
@@ -2568,10 +2509,6 @@
 	set_migration_target_nodes();
 	cpus_read_unlock();
 }
-<<<<<<< HEAD
-#endif /* CONFIG_HOTPLUG_CPU */
-=======
->>>>>>> 88084a3d
 
 bool numa_demotion_enabled = false;
 
