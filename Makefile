VERSION = 2
PATCHLEVEL = 6
SUBLEVEL = 35
<<<<<<< HEAD
EXTRAVERSION = -rc4
=======
EXTRAVERSION = -rc6
>>>>>>> b37fa16e
NAME = Sheep on Meth

# *DOCUMENTATION*
# To see a list of typical targets execute "make help"
# More info can be located in ./README
# Comments in this file are targeted only to the developer, do not
# expect to learn how to build the kernel reading this file.

# Do not:
# o  use make's built-in rules and variables
#    (this increases performance and avoids hard-to-debug behaviour);
# o  print "Entering directory ...";
MAKEFLAGS += -rR --no-print-directory

# Avoid funny character set dependencies
unexport LC_ALL
LC_COLLATE=C
LC_NUMERIC=C
export LC_COLLATE LC_NUMERIC

# We are using a recursive build, so we need to do a little thinking
# to get the ordering right.
#
# Most importantly: sub-Makefiles should only ever modify files in
# their own directory. If in some directory we have a dependency on
# a file in another dir (which doesn't happen often, but it's often
# unavoidable when linking the built-in.o targets which finally
# turn into vmlinux), we will call a sub make in that other dir, and
# after that we are sure that everything which is in that other dir
# is now up to date.
#
# The only cases where we need to modify files which have global
# effects are thus separated out and done before the recursive
# descending is started. They are now explicitly listed as the
# prepare rule.

# To put more focus on warnings, be less verbose as default
# Use 'make V=1' to see the full commands

ifeq ("$(origin V)", "command line")
  KBUILD_VERBOSE = $(V)
endif
ifndef KBUILD_VERBOSE
  KBUILD_VERBOSE = 0
endif

# Call a source code checker (by default, "sparse") as part of the
# C compilation.
#
# Use 'make C=1' to enable checking of only re-compiled files.
# Use 'make C=2' to enable checking of *all* source files, regardless
# of whether they are re-compiled or not.
#
# See the file "Documentation/sparse.txt" for more details, including
# where to get the "sparse" utility.

ifeq ("$(origin C)", "command line")
  KBUILD_CHECKSRC = $(C)
endif
ifndef KBUILD_CHECKSRC
  KBUILD_CHECKSRC = 0
endif

# Use make M=dir to specify directory of external module to build
# Old syntax make ... SUBDIRS=$PWD is still supported
# Setting the environment variable KBUILD_EXTMOD take precedence
ifdef SUBDIRS
  KBUILD_EXTMOD ?= $(SUBDIRS)
endif

ifeq ("$(origin M)", "command line")
  KBUILD_EXTMOD := $(M)
endif

# kbuild supports saving output files in a separate directory.
# To locate output files in a separate directory two syntaxes are supported.
# In both cases the working directory must be the root of the kernel src.
# 1) O=
# Use "make O=dir/to/store/output/files/"
#
# 2) Set KBUILD_OUTPUT
# Set the environment variable KBUILD_OUTPUT to point to the directory
# where the output files shall be placed.
# export KBUILD_OUTPUT=dir/to/store/output/files/
# make
#
# The O= assignment takes precedence over the KBUILD_OUTPUT environment
# variable.


# KBUILD_SRC is set on invocation of make in OBJ directory
# KBUILD_SRC is not intended to be used by the regular user (for now)
ifeq ($(KBUILD_SRC),)

# OK, Make called in directory where kernel src resides
# Do we want to locate output files in a separate directory?
ifeq ("$(origin O)", "command line")
  KBUILD_OUTPUT := $(O)
endif

# That's our default target when none is given on the command line
PHONY := _all
_all:

# Cancel implicit rules on top Makefile
$(CURDIR)/Makefile Makefile: ;

ifneq ($(KBUILD_OUTPUT),)
# Invoke a second make in the output directory, passing relevant variables
# check that the output directory actually exists
saved-output := $(KBUILD_OUTPUT)
KBUILD_OUTPUT := $(shell cd $(KBUILD_OUTPUT) && /bin/pwd)
$(if $(KBUILD_OUTPUT),, \
     $(error output directory "$(saved-output)" does not exist))

PHONY += $(MAKECMDGOALS) sub-make

$(filter-out _all sub-make $(CURDIR)/Makefile, $(MAKECMDGOALS)) _all: sub-make
	$(Q)@:

sub-make: FORCE
	$(if $(KBUILD_VERBOSE:1=),@)$(MAKE) -C $(KBUILD_OUTPUT) \
	KBUILD_SRC=$(CURDIR) \
	KBUILD_EXTMOD="$(KBUILD_EXTMOD)" -f $(CURDIR)/Makefile \
	$(filter-out _all sub-make,$(MAKECMDGOALS))

# Leave processing to above invocation of make
skip-makefile := 1
endif # ifneq ($(KBUILD_OUTPUT),)
endif # ifeq ($(KBUILD_SRC),)

# We process the rest of the Makefile if this is the final invocation of make
ifeq ($(skip-makefile),)

# If building an external module we do not care about the all: rule
# but instead _all depend on modules
PHONY += all
ifeq ($(KBUILD_EXTMOD),)
_all: all
else
_all: modules
endif

srctree		:= $(if $(KBUILD_SRC),$(KBUILD_SRC),$(CURDIR))
objtree		:= $(CURDIR)
src		:= $(srctree)
obj		:= $(objtree)

VPATH		:= $(srctree)$(if $(KBUILD_EXTMOD),:$(KBUILD_EXTMOD))

export srctree objtree VPATH


# SUBARCH tells the usermode build what the underlying arch is.  That is set
# first, and if a usermode build is happening, the "ARCH=um" on the command
# line overrides the setting of ARCH below.  If a native build is happening,
# then ARCH is assigned, getting whatever value it gets normally, and 
# SUBARCH is subsequently ignored.

SUBARCH := $(shell uname -m | sed -e s/i.86/i386/ -e s/sun4u/sparc64/ \
				  -e s/arm.*/arm/ -e s/sa110/arm/ \
				  -e s/s390x/s390/ -e s/parisc64/parisc/ \
				  -e s/ppc.*/powerpc/ -e s/mips.*/mips/ \
				  -e s/sh[234].*/sh/ )

# Cross compiling and selecting different set of gcc/bin-utils
# ---------------------------------------------------------------------------
#
# When performing cross compilation for other architectures ARCH shall be set
# to the target architecture. (See arch/* for the possibilities).
# ARCH can be set during invocation of make:
# make ARCH=ia64
# Another way is to have ARCH set in the environment.
# The default ARCH is the host where make is executed.

# CROSS_COMPILE specify the prefix used for all executables used
# during compilation. Only gcc and related bin-utils executables
# are prefixed with $(CROSS_COMPILE).
# CROSS_COMPILE can be set on the command line
# make CROSS_COMPILE=ia64-linux-
# Alternatively CROSS_COMPILE can be set in the environment.
# A third alternative is to store a setting in .config so that plain
# "make" in the configured kernel build directory always uses that.
# Default value for CROSS_COMPILE is not to prefix executables
# Note: Some architectures assign CROSS_COMPILE in their arch/*/Makefile
export KBUILD_BUILDHOST := $(SUBARCH)
ARCH		?= $(SUBARCH)
CROSS_COMPILE	?=
CROSS_COMPILE	?= $(CONFIG_CROSS_COMPILE:"%"=%)

# Architecture as present in compile.h
UTS_MACHINE 	:= $(ARCH)
SRCARCH 	:= $(ARCH)

# Additional ARCH settings for x86
ifeq ($(ARCH),i386)
        SRCARCH := x86
endif
ifeq ($(ARCH),x86_64)
        SRCARCH := x86
endif

# Additional ARCH settings for sparc
ifeq ($(ARCH),sparc64)
       SRCARCH := sparc
endif

# Additional ARCH settings for sh
ifeq ($(ARCH),sh64)
       SRCARCH := sh
endif

# Where to locate arch specific headers
hdr-arch  := $(SRCARCH)

ifeq ($(ARCH),m68knommu)
       hdr-arch  := m68k
endif

KCONFIG_CONFIG	?= .config

# SHELL used by kbuild
CONFIG_SHELL := $(shell if [ -x "$$BASH" ]; then echo $$BASH; \
	  else if [ -x /bin/bash ]; then echo /bin/bash; \
	  else echo sh; fi ; fi)

HOSTCC       = gcc
HOSTCXX      = g++
HOSTCFLAGS   = -Wall -Wmissing-prototypes -Wstrict-prototypes -O2 -fomit-frame-pointer
HOSTCXXFLAGS = -O2

# Decide whether to build built-in, modular, or both.
# Normally, just do built-in.

KBUILD_MODULES :=
KBUILD_BUILTIN := 1

#	If we have only "make modules", don't compile built-in objects.
#	When we're building modules with modversions, we need to consider
#	the built-in objects during the descend as well, in order to
#	make sure the checksums are up to date before we record them.

ifeq ($(MAKECMDGOALS),modules)
  KBUILD_BUILTIN := $(if $(CONFIG_MODVERSIONS),1)
endif

#	If we have "make <whatever> modules", compile modules
#	in addition to whatever we do anyway.
#	Just "make" or "make all" shall build modules as well

ifneq ($(filter all _all modules,$(MAKECMDGOALS)),)
  KBUILD_MODULES := 1
endif

ifeq ($(MAKECMDGOALS),)
  KBUILD_MODULES := 1
endif

export KBUILD_MODULES KBUILD_BUILTIN
export KBUILD_CHECKSRC KBUILD_SRC KBUILD_EXTMOD

# Beautify output
# ---------------------------------------------------------------------------
#
# Normally, we echo the whole command before executing it. By making
# that echo $($(quiet)$(cmd)), we now have the possibility to set
# $(quiet) to choose other forms of output instead, e.g.
#
#         quiet_cmd_cc_o_c = Compiling $(RELDIR)/$@
#         cmd_cc_o_c       = $(CC) $(c_flags) -c -o $@ $<
#
# If $(quiet) is empty, the whole command will be printed.
# If it is set to "quiet_", only the short version will be printed. 
# If it is set to "silent_", nothing will be printed at all, since
# the variable $(silent_cmd_cc_o_c) doesn't exist.
#
# A simple variant is to prefix commands with $(Q) - that's useful
# for commands that shall be hidden in non-verbose mode.
#
#	$(Q)ln $@ :<
#
# If KBUILD_VERBOSE equals 0 then the above command will be hidden.
# If KBUILD_VERBOSE equals 1 then the above command is displayed.

ifeq ($(KBUILD_VERBOSE),1)
  quiet =
  Q =
else
  quiet=quiet_
  Q = @
endif

# If the user is running make -s (silent mode), suppress echoing of
# commands

ifneq ($(findstring s,$(MAKEFLAGS)),)
  quiet=silent_
endif

export quiet Q KBUILD_VERBOSE


# Look for make include files relative to root of kernel src
MAKEFLAGS += --include-dir=$(srctree)

# We need some generic definitions (do not try to remake the file).
$(srctree)/scripts/Kbuild.include: ;
include $(srctree)/scripts/Kbuild.include

# Make variables (CC, etc...)

AS		= $(CROSS_COMPILE)as
LD		= $(CROSS_COMPILE)ld
CC		= $(CROSS_COMPILE)gcc
CPP		= $(CC) -E
AR		= $(CROSS_COMPILE)ar
NM		= $(CROSS_COMPILE)nm
STRIP		= $(CROSS_COMPILE)strip
OBJCOPY		= $(CROSS_COMPILE)objcopy
OBJDUMP		= $(CROSS_COMPILE)objdump
AWK		= awk
GENKSYMS	= scripts/genksyms/genksyms
INSTALLKERNEL  := installkernel
DEPMOD		= /sbin/depmod
KALLSYMS	= scripts/kallsyms
PERL		= perl
CHECK		= sparse

CHECKFLAGS     := -D__linux__ -Dlinux -D__STDC__ -Dunix -D__unix__ \
		  -Wbitwise -Wno-return-void $(CF)
MODFLAGS	= -DMODULE
CFLAGS_MODULE   = $(MODFLAGS)
AFLAGS_MODULE   = $(MODFLAGS)
LDFLAGS_MODULE  = -T $(srctree)/scripts/module-common.lds
CFLAGS_KERNEL	=
AFLAGS_KERNEL	=
CFLAGS_GCOV	= -fprofile-arcs -ftest-coverage


# Use LINUXINCLUDE when you must reference the include/ directory.
# Needed to be compatible with the O= option
LINUXINCLUDE    := -I$(srctree)/arch/$(hdr-arch)/include -Iinclude \
                   $(if $(KBUILD_SRC), -I$(srctree)/include) \
                   -include include/generated/autoconf.h

KBUILD_CPPFLAGS := -D__KERNEL__

KBUILD_CFLAGS   := -Wall -Wundef -Wstrict-prototypes -Wno-trigraphs \
		   -fno-strict-aliasing -fno-common \
		   -Werror-implicit-function-declaration \
		   -Wno-format-security \
		   -fno-delete-null-pointer-checks
KBUILD_AFLAGS   := -D__ASSEMBLY__

# Read KERNELRELEASE from include/config/kernel.release (if it exists)
KERNELRELEASE = $(shell cat include/config/kernel.release 2> /dev/null)
KERNELVERSION = $(VERSION).$(PATCHLEVEL).$(SUBLEVEL)$(EXTRAVERSION)

export VERSION PATCHLEVEL SUBLEVEL KERNELRELEASE KERNELVERSION
export ARCH SRCARCH CONFIG_SHELL HOSTCC HOSTCFLAGS CROSS_COMPILE AS LD CC
export CPP AR NM STRIP OBJCOPY OBJDUMP
export MAKE AWK GENKSYMS INSTALLKERNEL PERL UTS_MACHINE
export HOSTCXX HOSTCXXFLAGS LDFLAGS_MODULE CHECK CHECKFLAGS

export KBUILD_CPPFLAGS NOSTDINC_FLAGS LINUXINCLUDE OBJCOPYFLAGS LDFLAGS
export KBUILD_CFLAGS CFLAGS_KERNEL CFLAGS_MODULE CFLAGS_GCOV
export KBUILD_AFLAGS AFLAGS_KERNEL AFLAGS_MODULE

# When compiling out-of-tree modules, put MODVERDIR in the module
# tree rather than in the kernel tree. The kernel tree might
# even be read-only.
export MODVERDIR := $(if $(KBUILD_EXTMOD),$(firstword $(KBUILD_EXTMOD))/).tmp_versions

# Files to ignore in find ... statements

RCS_FIND_IGNORE := \( -name SCCS -o -name BitKeeper -o -name .svn -o -name CVS -o -name .pc -o -name .hg -o -name .git \) -prune -o
export RCS_TAR_IGNORE := --exclude SCCS --exclude BitKeeper --exclude .svn --exclude CVS --exclude .pc --exclude .hg --exclude .git

# ===========================================================================
# Rules shared between *config targets and build targets

# Basic helpers built in scripts/
PHONY += scripts_basic
scripts_basic:
	$(Q)$(MAKE) $(build)=scripts/basic
	$(Q)rm -f .tmp_quiet_recordmcount

# To avoid any implicit rule to kick in, define an empty command.
scripts/basic/%: scripts_basic ;

PHONY += outputmakefile
# outputmakefile generates a Makefile in the output directory, if using a
# separate output directory. This allows convenient use of make in the
# output directory.
outputmakefile:
ifneq ($(KBUILD_SRC),)
	$(Q)ln -fsn $(srctree) source
	$(Q)$(CONFIG_SHELL) $(srctree)/scripts/mkmakefile \
	    $(srctree) $(objtree) $(VERSION) $(PATCHLEVEL)
endif

# To make sure we do not include .config for any of the *config targets
# catch them early, and hand them over to scripts/kconfig/Makefile
# It is allowed to specify more targets when calling make, including
# mixing *config targets and build targets.
# For example 'make oldconfig all'.
# Detect when mixed targets is specified, and make a second invocation
# of make so .config is not included in this case either (for *config).

no-dot-config-targets := clean mrproper distclean \
			 cscope TAGS tags help %docs check% \
			 include/linux/version.h headers_% \
			 kernelrelease kernelversion

config-targets := 0
mixed-targets  := 0
dot-config     := 1

ifneq ($(filter $(no-dot-config-targets), $(MAKECMDGOALS)),)
	ifeq ($(filter-out $(no-dot-config-targets), $(MAKECMDGOALS)),)
		dot-config := 0
	endif
endif

ifeq ($(KBUILD_EXTMOD),)
        ifneq ($(filter config %config,$(MAKECMDGOALS)),)
                config-targets := 1
                ifneq ($(filter-out config %config,$(MAKECMDGOALS)),)
                        mixed-targets := 1
                endif
        endif
endif

ifeq ($(mixed-targets),1)
# ===========================================================================
# We're called with mixed targets (*config and build targets).
# Handle them one by one.

%:: FORCE
	$(Q)$(MAKE) -C $(srctree) KBUILD_SRC= $@

else
ifeq ($(config-targets),1)
# ===========================================================================
# *config targets only - make sure prerequisites are updated, and descend
# in scripts/kconfig to make the *config target

# Read arch specific Makefile to set KBUILD_DEFCONFIG as needed.
# KBUILD_DEFCONFIG may point out an alternative default configuration
# used for 'make defconfig'
include $(srctree)/arch/$(SRCARCH)/Makefile
export KBUILD_DEFCONFIG KBUILD_KCONFIG

config: scripts_basic outputmakefile FORCE
	$(Q)mkdir -p include/linux include/config
	$(Q)$(MAKE) $(build)=scripts/kconfig $@

%config: scripts_basic outputmakefile FORCE
	$(Q)mkdir -p include/linux include/config
	$(Q)$(MAKE) $(build)=scripts/kconfig $@

else
# ===========================================================================
# Build targets only - this includes vmlinux, arch specific targets, clean
# targets and others. In general all targets except *config targets.

ifeq ($(KBUILD_EXTMOD),)
# Additional helpers built in scripts/
# Carefully list dependencies so we do not try to build scripts twice
# in parallel
PHONY += scripts
scripts: scripts_basic include/config/auto.conf include/config/tristate.conf
	$(Q)$(MAKE) $(build)=$(@)

# Objects we will link into vmlinux / subdirs we need to visit
init-y		:= init/
drivers-y	:= drivers/ sound/ firmware/
net-y		:= net/
libs-y		:= lib/
core-y		:= usr/
endif # KBUILD_EXTMOD

ifeq ($(dot-config),1)
# Read in config
-include include/config/auto.conf

ifeq ($(KBUILD_EXTMOD),)
# Read in dependencies to all Kconfig* files, make sure to run
# oldconfig if changes are detected.
-include include/config/auto.conf.cmd

# To avoid any implicit rule to kick in, define an empty command
$(KCONFIG_CONFIG) include/config/auto.conf.cmd: ;

# If .config is newer than include/config/auto.conf, someone tinkered
# with it and forgot to run make oldconfig.
# if auto.conf.cmd is missing then we are probably in a cleaned tree so
# we execute the config step to be sure to catch updated Kconfig files
include/config/%.conf: $(KCONFIG_CONFIG) include/config/auto.conf.cmd
	$(Q)$(MAKE) -f $(srctree)/Makefile silentoldconfig
else
# external modules needs include/generated/autoconf.h and include/config/auto.conf
# but do not care if they are up-to-date. Use auto.conf to trigger the test
PHONY += include/config/auto.conf

include/config/auto.conf:
	$(Q)test -e include/generated/autoconf.h -a -e $@ || (		\
	echo;								\
	echo "  ERROR: Kernel configuration is invalid.";		\
	echo "         include/generated/autoconf.h or $@ are missing.";\
	echo "         Run 'make oldconfig && make prepare' on kernel src to fix it.";	\
	echo;								\
	/bin/false)

endif # KBUILD_EXTMOD

else
# Dummy target needed, because used as prerequisite
include/config/auto.conf: ;
endif # $(dot-config)

# The all: target is the default when no target is given on the
# command line.
# This allow a user to issue only 'make' to build a kernel including modules
# Defaults vmlinux but it is usually overridden in the arch makefile
all: vmlinux

ifdef CONFIG_CC_OPTIMIZE_FOR_SIZE
KBUILD_CFLAGS	+= -Os
else
KBUILD_CFLAGS	+= -O2
endif

include $(srctree)/arch/$(SRCARCH)/Makefile

ifneq ($(CONFIG_FRAME_WARN),0)
KBUILD_CFLAGS += $(call cc-option,-Wframe-larger-than=${CONFIG_FRAME_WARN})
endif

# Force gcc to behave correct even for buggy distributions
ifndef CONFIG_CC_STACKPROTECTOR
KBUILD_CFLAGS += $(call cc-option, -fno-stack-protector)
endif

ifdef CONFIG_FRAME_POINTER
KBUILD_CFLAGS	+= -fno-omit-frame-pointer -fno-optimize-sibling-calls
else
KBUILD_CFLAGS	+= -fomit-frame-pointer
endif

ifdef CONFIG_DEBUG_INFO
KBUILD_CFLAGS	+= -g
KBUILD_AFLAGS	+= -gdwarf-2
endif

ifdef CONFIG_FUNCTION_TRACER
KBUILD_CFLAGS	+= -pg
endif

# We trigger additional mismatches with less inlining
ifdef CONFIG_DEBUG_SECTION_MISMATCH
KBUILD_CFLAGS += $(call cc-option, -fno-inline-functions-called-once)
endif

# arch Makefile may override CC so keep this after arch Makefile is included
NOSTDINC_FLAGS += -nostdinc -isystem $(shell $(CC) -print-file-name=include)
CHECKFLAGS     += $(NOSTDINC_FLAGS)

# warn about C99 declaration after statement
KBUILD_CFLAGS += $(call cc-option,-Wdeclaration-after-statement,)

# disable pointer signed / unsigned warnings in gcc 4.0
KBUILD_CFLAGS += $(call cc-option,-Wno-pointer-sign,)

# disable invalid "can't wrap" optimizations for signed / pointers
KBUILD_CFLAGS	+= $(call cc-option,-fno-strict-overflow)

# conserve stack if available
KBUILD_CFLAGS   += $(call cc-option,-fconserve-stack)

# Add user supplied CPPFLAGS, AFLAGS and CFLAGS as the last assignments
# But warn user when we do so
warn-assign = \
$(warning "WARNING: Appending $$K$(1) ($(K$(1))) from $(origin K$(1)) to kernel $$$(1)")

ifneq ($(KCPPFLAGS),)
        $(call warn-assign,CPPFLAGS)
        KBUILD_CPPFLAGS += $(KCPPFLAGS)
endif
ifneq ($(KAFLAGS),)
        $(call warn-assign,AFLAGS)
        KBUILD_AFLAGS += $(KAFLAGS)
endif
ifneq ($(KCFLAGS),)
        $(call warn-assign,CFLAGS)
        KBUILD_CFLAGS += $(KCFLAGS)
endif

# Use --build-id when available.
LDFLAGS_BUILD_ID = $(patsubst -Wl$(comma)%,%,\
			      $(call cc-ldoption, -Wl$(comma)--build-id,))
LDFLAGS_MODULE += $(LDFLAGS_BUILD_ID)
LDFLAGS_vmlinux += $(LDFLAGS_BUILD_ID)

ifeq ($(CONFIG_STRIP_ASM_SYMS),y)
LDFLAGS_vmlinux	+= $(call ld-option, -X,)
endif

# Default kernel image to build when no specific target is given.
# KBUILD_IMAGE may be overruled on the command line or
# set in the environment
# Also any assignments in arch/$(ARCH)/Makefile take precedence over
# this default value
export KBUILD_IMAGE ?= vmlinux

#
# INSTALL_PATH specifies where to place the updated kernel and system map
# images. Default is /boot, but you can set it to other values
export	INSTALL_PATH ?= /boot

#
# INSTALL_MOD_PATH specifies a prefix to MODLIB for module directory
# relocations required by build roots.  This is not defined in the
# makefile but the argument can be passed to make if needed.
#

MODLIB	= $(INSTALL_MOD_PATH)/lib/modules/$(KERNELRELEASE)
export MODLIB

#
#  INSTALL_MOD_STRIP, if defined, will cause modules to be
#  stripped after they are installed.  If INSTALL_MOD_STRIP is '1', then
#  the default option --strip-debug will be used.  Otherwise,
#  INSTALL_MOD_STRIP will used as the options to the strip command.

ifdef INSTALL_MOD_STRIP
ifeq ($(INSTALL_MOD_STRIP),1)
mod_strip_cmd = $(STRIP) --strip-debug
else
mod_strip_cmd = $(STRIP) $(INSTALL_MOD_STRIP)
endif # INSTALL_MOD_STRIP=1
else
mod_strip_cmd = true
endif # INSTALL_MOD_STRIP
export mod_strip_cmd


ifeq ($(KBUILD_EXTMOD),)
core-y		+= kernel/ mm/ fs/ ipc/ security/ crypto/ block/

vmlinux-dirs	:= $(patsubst %/,%,$(filter %/, $(init-y) $(init-m) \
		     $(core-y) $(core-m) $(drivers-y) $(drivers-m) \
		     $(net-y) $(net-m) $(libs-y) $(libs-m)))

vmlinux-alldirs	:= $(sort $(vmlinux-dirs) $(patsubst %/,%,$(filter %/, \
		     $(init-n) $(init-) \
		     $(core-n) $(core-) $(drivers-n) $(drivers-) \
		     $(net-n)  $(net-)  $(libs-n)    $(libs-))))

init-y		:= $(patsubst %/, %/built-in.o, $(init-y))
core-y		:= $(patsubst %/, %/built-in.o, $(core-y))
drivers-y	:= $(patsubst %/, %/built-in.o, $(drivers-y))
net-y		:= $(patsubst %/, %/built-in.o, $(net-y))
libs-y1		:= $(patsubst %/, %/lib.a, $(libs-y))
libs-y2		:= $(patsubst %/, %/built-in.o, $(libs-y))
libs-y		:= $(libs-y1) $(libs-y2)

# Build vmlinux
# ---------------------------------------------------------------------------
# vmlinux is built from the objects selected by $(vmlinux-init) and
# $(vmlinux-main). Most are built-in.o files from top-level directories
# in the kernel tree, others are specified in arch/$(ARCH)/Makefile.
# Ordering when linking is important, and $(vmlinux-init) must be first.
#
# vmlinux
#   ^
#   |
#   +-< $(vmlinux-init)
#   |   +--< init/version.o + more
#   |
#   +--< $(vmlinux-main)
#   |    +--< driver/built-in.o mm/built-in.o + more
#   |
#   +-< kallsyms.o (see description in CONFIG_KALLSYMS section)
#
# vmlinux version (uname -v) cannot be updated during normal
# descending-into-subdirs phase since we do not yet know if we need to
# update vmlinux.
# Therefore this step is delayed until just before final link of vmlinux -
# except in the kallsyms case where it is done just before adding the
# symbols to the kernel.
#
# System.map is generated to document addresses of all kernel symbols

vmlinux-init := $(head-y) $(init-y)
vmlinux-main := $(core-y) $(libs-y) $(drivers-y) $(net-y)
vmlinux-all  := $(vmlinux-init) $(vmlinux-main)
vmlinux-lds  := arch/$(SRCARCH)/kernel/vmlinux.lds
export KBUILD_VMLINUX_OBJS := $(vmlinux-all)

# Rule to link vmlinux - also used during CONFIG_KALLSYMS
# May be overridden by arch/$(ARCH)/Makefile
quiet_cmd_vmlinux__ ?= LD      $@
      cmd_vmlinux__ ?= $(LD) $(LDFLAGS) $(LDFLAGS_vmlinux) -o $@ \
      -T $(vmlinux-lds) $(vmlinux-init)                          \
      --start-group $(vmlinux-main) --end-group                  \
      $(filter-out $(vmlinux-lds) $(vmlinux-init) $(vmlinux-main) vmlinux.o FORCE ,$^)

# Generate new vmlinux version
quiet_cmd_vmlinux_version = GEN     .version
      cmd_vmlinux_version = set -e;                     \
	if [ ! -r .version ]; then			\
	  rm -f .version;				\
	  echo 1 >.version;				\
	else						\
	  mv .version .old_version;			\
	  expr 0$$(cat .old_version) + 1 >.version;	\
	fi;						\
	$(MAKE) $(build)=init

# Generate System.map
quiet_cmd_sysmap = SYSMAP
      cmd_sysmap = $(CONFIG_SHELL) $(srctree)/scripts/mksysmap

# Link of vmlinux
# If CONFIG_KALLSYMS is set .version is already updated
# Generate System.map and verify that the content is consistent
# Use + in front of the vmlinux_version rule to silent warning with make -j2
# First command is ':' to allow us to use + in front of the rule
define rule_vmlinux__
	:
	$(if $(CONFIG_KALLSYMS),,+$(call cmd,vmlinux_version))

	$(call cmd,vmlinux__)
	$(Q)echo 'cmd_$@ := $(cmd_vmlinux__)' > $(@D)/.$(@F).cmd

	$(Q)$(if $($(quiet)cmd_sysmap),                                      \
	  echo '  $($(quiet)cmd_sysmap)  System.map' &&)                     \
	$(cmd_sysmap) $@ System.map;                                         \
	if [ $$? -ne 0 ]; then                                               \
		rm -f $@;                                                    \
		/bin/false;                                                  \
	fi;
	$(verify_kallsyms)
endef


ifdef CONFIG_KALLSYMS
# Generate section listing all symbols and add it into vmlinux $(kallsyms.o)
# It's a three stage process:
# o .tmp_vmlinux1 has all symbols and sections, but __kallsyms is
#   empty
#   Running kallsyms on that gives us .tmp_kallsyms1.o with
#   the right size - vmlinux version (uname -v) is updated during this step
# o .tmp_vmlinux2 now has a __kallsyms section of the right size,
#   but due to the added section, some addresses have shifted.
#   From here, we generate a correct .tmp_kallsyms2.o
# o The correct .tmp_kallsyms2.o is linked into the final vmlinux.
# o Verify that the System.map from vmlinux matches the map from
#   .tmp_vmlinux2, just in case we did not generate kallsyms correctly.
# o If CONFIG_KALLSYMS_EXTRA_PASS is set, do an extra pass using
#   .tmp_vmlinux3 and .tmp_kallsyms3.o.  This is only meant as a
#   temporary bypass to allow the kernel to be built while the
#   maintainers work out what went wrong with kallsyms.

ifdef CONFIG_KALLSYMS_EXTRA_PASS
last_kallsyms := 3
else
last_kallsyms := 2
endif

kallsyms.o := .tmp_kallsyms$(last_kallsyms).o

define verify_kallsyms
	$(Q)$(if $($(quiet)cmd_sysmap),                                      \
	  echo '  $($(quiet)cmd_sysmap)  .tmp_System.map' &&)                \
	  $(cmd_sysmap) .tmp_vmlinux$(last_kallsyms) .tmp_System.map
	$(Q)cmp -s System.map .tmp_System.map ||                             \
		(echo Inconsistent kallsyms data;                            \
		 echo Try setting CONFIG_KALLSYMS_EXTRA_PASS;                \
		 rm .tmp_kallsyms* ; /bin/false )
endef

# Update vmlinux version before link
# Use + in front of this rule to silent warning about make -j1
# First command is ':' to allow us to use + in front of this rule
cmd_ksym_ld = $(cmd_vmlinux__)
define rule_ksym_ld
	: 
	+$(call cmd,vmlinux_version)
	$(call cmd,vmlinux__)
	$(Q)echo 'cmd_$@ := $(cmd_vmlinux__)' > $(@D)/.$(@F).cmd
endef

# Generate .S file with all kernel symbols
quiet_cmd_kallsyms = KSYM    $@
      cmd_kallsyms = $(NM) -n $< | $(KALLSYMS) \
                     $(if $(CONFIG_KALLSYMS_ALL),--all-symbols) > $@

.tmp_kallsyms1.o .tmp_kallsyms2.o .tmp_kallsyms3.o: %.o: %.S scripts FORCE
	$(call if_changed_dep,as_o_S)

.tmp_kallsyms%.S: .tmp_vmlinux% $(KALLSYMS)
	$(call cmd,kallsyms)

# .tmp_vmlinux1 must be complete except kallsyms, so update vmlinux version
.tmp_vmlinux1: $(vmlinux-lds) $(vmlinux-all) FORCE
	$(call if_changed_rule,ksym_ld)

.tmp_vmlinux2: $(vmlinux-lds) $(vmlinux-all) .tmp_kallsyms1.o FORCE
	$(call if_changed,vmlinux__)

.tmp_vmlinux3: $(vmlinux-lds) $(vmlinux-all) .tmp_kallsyms2.o FORCE
	$(call if_changed,vmlinux__)

# Needs to visit scripts/ before $(KALLSYMS) can be used.
$(KALLSYMS): scripts ;

# Generate some data for debugging strange kallsyms problems
debug_kallsyms: .tmp_map$(last_kallsyms)

.tmp_map%: .tmp_vmlinux% FORCE
	($(OBJDUMP) -h $< | $(AWK) '/^ +[0-9]/{print $$4 " 0 " $$2}'; $(NM) $<) | sort > $@

.tmp_map3: .tmp_map2

.tmp_map2: .tmp_map1

endif # ifdef CONFIG_KALLSYMS

# Do modpost on a prelinked vmlinux. The finally linked vmlinux has
# relevant sections renamed as per the linker script.
quiet_cmd_vmlinux-modpost = LD      $@
      cmd_vmlinux-modpost = $(LD) $(LDFLAGS) -r -o $@                          \
	 $(vmlinux-init) --start-group $(vmlinux-main) --end-group             \
	 $(filter-out $(vmlinux-init) $(vmlinux-main) FORCE ,$^)
define rule_vmlinux-modpost
	:
	+$(call cmd,vmlinux-modpost)
	$(Q)$(MAKE) -f $(srctree)/scripts/Makefile.modpost $@
	$(Q)echo 'cmd_$@ := $(cmd_vmlinux-modpost)' > $(dot-target).cmd
endef

# vmlinux image - including updated kernel symbols
vmlinux: $(vmlinux-lds) $(vmlinux-init) $(vmlinux-main) vmlinux.o $(kallsyms.o) FORCE
ifdef CONFIG_HEADERS_CHECK
	$(Q)$(MAKE) -f $(srctree)/Makefile headers_check
endif
ifdef CONFIG_SAMPLES
	$(Q)$(MAKE) $(build)=samples
endif
ifdef CONFIG_BUILD_DOCSRC
	$(Q)$(MAKE) $(build)=Documentation
endif
	$(call vmlinux-modpost)
	$(call if_changed_rule,vmlinux__)
	$(Q)rm -f .old_version

# build vmlinux.o first to catch section mismatch errors early
ifdef CONFIG_KALLSYMS
.tmp_vmlinux1: vmlinux.o
endif

modpost-init := $(filter-out init/built-in.o, $(vmlinux-init))
vmlinux.o: $(modpost-init) $(vmlinux-main) FORCE
	$(call if_changed_rule,vmlinux-modpost)

# The actual objects are generated when descending, 
# make sure no implicit rule kicks in
$(sort $(vmlinux-init) $(vmlinux-main)) $(vmlinux-lds): $(vmlinux-dirs) ;

# Handle descending into subdirectories listed in $(vmlinux-dirs)
# Preset locale variables to speed up the build process. Limit locale
# tweaks to this spot to avoid wrong language settings when running
# make menuconfig etc.
# Error messages still appears in the original language

PHONY += $(vmlinux-dirs)
$(vmlinux-dirs): prepare scripts
	$(Q)$(MAKE) $(build)=$@

# Store (new) KERNELRELASE string in include/config/kernel.release
include/config/kernel.release: include/config/auto.conf FORCE
	$(Q)rm -f $@
<<<<<<< HEAD
	$(Q)echo "$(KERNELVERSION)$$($(CONFIG_SHELL) scripts/setlocalversion $(srctree))" > $@
=======
	$(Q)echo "$(KERNELVERSION)$$($(CONFIG_SHELL) $(srctree)/scripts/setlocalversion $(srctree))" > $@
>>>>>>> b37fa16e


# Things we need to do before we recursively start building the kernel
# or the modules are listed in "prepare".
# A multi level approach is used. prepareN is processed before prepareN-1.
# archprepare is used in arch Makefiles and when processed asm symlink,
# version.h and scripts_basic is processed / created.

# Listed in dependency order
PHONY += prepare archprepare prepare0 prepare1 prepare2 prepare3

# prepare3 is used to check if we are building in a separate output directory,
# and if so do:
# 1) Check that make has not been executed in the kernel src $(srctree)
prepare3: include/config/kernel.release
ifneq ($(KBUILD_SRC),)
	@$(kecho) '  Using $(srctree) as source for kernel'
	$(Q)if [ -f $(srctree)/.config -o -d $(srctree)/include/config ]; then \
		echo "  $(srctree) is not clean, please run 'make mrproper'";\
		echo "  in the '$(srctree)' directory.";\
		/bin/false; \
	fi;
endif

# prepare2 creates a makefile if using a separate output directory
prepare2: prepare3 outputmakefile

prepare1: prepare2 include/linux/version.h include/generated/utsrelease.h \
                   include/config/auto.conf
	$(cmd_crmodverdir)

archprepare: prepare1 scripts_basic

prepare0: archprepare FORCE
	$(Q)$(MAKE) $(build)=.
	$(Q)$(MAKE) $(build)=. missing-syscalls

# All the preparing..
prepare: prepare0

# Generate some files
# ---------------------------------------------------------------------------

# KERNELRELEASE can change from a few different places, meaning version.h
# needs to be updated, so this check is forced on all builds

uts_len := 64
define filechk_utsrelease.h
	if [ `echo -n "$(KERNELRELEASE)" | wc -c ` -gt $(uts_len) ]; then \
	  echo '"$(KERNELRELEASE)" exceeds $(uts_len) characters' >&2;    \
	  exit 1;                                                         \
	fi;                                                               \
	(echo \#define UTS_RELEASE \"$(KERNELRELEASE)\";)
endef

define filechk_version.h
	(echo \#define LINUX_VERSION_CODE $(shell                             \
	expr $(VERSION) \* 65536 + $(PATCHLEVEL) \* 256 + $(SUBLEVEL));     \
	echo '#define KERNEL_VERSION(a,b,c) (((a) << 16) + ((b) << 8) + (c))';)
endef

include/linux/version.h: $(srctree)/Makefile FORCE
	$(call filechk,version.h)

include/generated/utsrelease.h: include/config/kernel.release FORCE
	$(call filechk,utsrelease.h)

PHONY += headerdep
headerdep:
	$(Q)find include/ -name '*.h' | xargs --max-args 1 scripts/headerdep.pl

# ---------------------------------------------------------------------------

PHONY += depend dep
depend dep:
	@echo '*** Warning: make $@ is unnecessary now.'

# ---------------------------------------------------------------------------
# Firmware install
INSTALL_FW_PATH=$(INSTALL_MOD_PATH)/lib/firmware
export INSTALL_FW_PATH

PHONY += firmware_install
firmware_install: FORCE
	@mkdir -p $(objtree)/firmware
	$(Q)$(MAKE) -f $(srctree)/scripts/Makefile.fwinst obj=firmware __fw_install

# ---------------------------------------------------------------------------
# Kernel headers

#Default location for installed headers
export INSTALL_HDR_PATH = $(objtree)/usr

hdr-inst := -rR -f $(srctree)/scripts/Makefile.headersinst obj

# If we do an all arch process set dst to asm-$(hdr-arch)
hdr-dst = $(if $(KBUILD_HEADERS), dst=include/asm-$(hdr-arch), dst=include/asm)

PHONY += __headers
__headers: include/linux/version.h scripts_basic FORCE
	$(Q)$(MAKE) $(build)=scripts scripts/unifdef

PHONY += headers_install_all
headers_install_all:
	$(Q)$(CONFIG_SHELL) $(srctree)/scripts/headers.sh install

PHONY += headers_install
headers_install: __headers
	$(if $(wildcard $(srctree)/arch/$(hdr-arch)/include/asm/Kbuild),, \
	$(error Headers not exportable for the $(SRCARCH) architecture))
	$(Q)$(MAKE) $(hdr-inst)=include
	$(Q)$(MAKE) $(hdr-inst)=arch/$(hdr-arch)/include/asm $(hdr-dst)

PHONY += headers_check_all
headers_check_all: headers_install_all
	$(Q)$(CONFIG_SHELL) $(srctree)/scripts/headers.sh check

PHONY += headers_check
headers_check: headers_install
	$(Q)$(MAKE) $(hdr-inst)=include HDRCHECK=1
	$(Q)$(MAKE) $(hdr-inst)=arch/$(hdr-arch)/include/asm $(hdr-dst) HDRCHECK=1

# ---------------------------------------------------------------------------
# Modules

ifdef CONFIG_MODULES

# By default, build modules as well

all: modules

#	Build modules
#
#	A module can be listed more than once in obj-m resulting in
#	duplicate lines in modules.order files.  Those are removed
#	using awk while concatenating to the final file.

PHONY += modules
modules: $(vmlinux-dirs) $(if $(KBUILD_BUILTIN),vmlinux) modules.builtin
	$(Q)$(AWK) '!x[$$0]++' $(vmlinux-dirs:%=$(objtree)/%/modules.order) > $(objtree)/modules.order
	@$(kecho) '  Building modules, stage 2.';
	$(Q)$(MAKE) -f $(srctree)/scripts/Makefile.modpost
	$(Q)$(MAKE) -f $(srctree)/scripts/Makefile.fwinst obj=firmware __fw_modbuild

modules.builtin: $(vmlinux-dirs:%=%/modules.builtin)
	$(Q)$(AWK) '!x[$$0]++' $^ > $(objtree)/modules.builtin

%/modules.builtin: include/config/auto.conf
	$(Q)$(MAKE) $(modbuiltin)=$*


# Target to prepare building external modules
PHONY += modules_prepare
modules_prepare: prepare scripts

# Target to install modules
PHONY += modules_install
modules_install: _modinst_ _modinst_post

PHONY += _modinst_
_modinst_:
	@if [ -z "`$(DEPMOD) -V 2>/dev/null | grep module-init-tools`" ]; then \
		echo "Warning: you may need to install module-init-tools"; \
		echo "See http://www.codemonkey.org.uk/docs/post-halloween-2.6.txt";\
		sleep 1; \
	fi
	@rm -rf $(MODLIB)/kernel
	@rm -f $(MODLIB)/source
	@mkdir -p $(MODLIB)/kernel
	@ln -s $(srctree) $(MODLIB)/source
	@if [ ! $(objtree) -ef  $(MODLIB)/build ]; then \
		rm -f $(MODLIB)/build ; \
		ln -s $(objtree) $(MODLIB)/build ; \
	fi
	@cp -f $(objtree)/modules.order $(MODLIB)/
	@cp -f $(objtree)/modules.builtin $(MODLIB)/
	$(Q)$(MAKE) -f $(srctree)/scripts/Makefile.modinst

# This depmod is only for convenience to give the initial
# boot a modules.dep even before / is mounted read-write.  However the
# boot script depmod is the master version.
PHONY += _modinst_post
_modinst_post: _modinst_
	$(Q)$(MAKE) -f $(srctree)/scripts/Makefile.fwinst obj=firmware __fw_modinst
	$(call cmd,depmod)

else # CONFIG_MODULES

# Modules not configured
# ---------------------------------------------------------------------------

modules modules_install: FORCE
	@echo
	@echo "The present kernel configuration has modules disabled."
	@echo "Type 'make config' and enable loadable module support."
	@echo "Then build a kernel with module support enabled."
	@echo
	@exit 1

endif # CONFIG_MODULES

###
# Cleaning is done on three levels.
# make clean     Delete most generated files
#                Leave enough to build external modules
# make mrproper  Delete the current configuration, and all generated files
# make distclean Remove editor backup files, patch leftover files and the like

# Directories & files removed with 'make clean'
CLEAN_DIRS  += $(MODVERDIR)
CLEAN_FILES +=	vmlinux System.map \
                .tmp_kallsyms* .tmp_version .tmp_vmlinux* .tmp_System.map

# Directories & files removed with 'make mrproper'
MRPROPER_DIRS  += include/config usr/include include/generated
MRPROPER_FILES += .config .config.old .version .old_version             \
                  include/linux/version.h                               \
		  Module.symvers tags TAGS cscope*

# clean - Delete most, but leave enough to build external modules
#
clean: rm-dirs  := $(CLEAN_DIRS)
clean: rm-files := $(CLEAN_FILES)
clean-dirs      := $(addprefix _clean_,$(srctree) $(vmlinux-alldirs) Documentation)

PHONY += $(clean-dirs) clean archclean
$(clean-dirs):
	$(Q)$(MAKE) $(clean)=$(patsubst _clean_%,%,$@)

clean: archclean $(clean-dirs)
	$(call cmd,rmdirs)
	$(call cmd,rmfiles)
	@find . $(RCS_FIND_IGNORE) \
		\( -name '*.[oas]' -o -name '*.ko' -o -name '.*.cmd' \
		-o -name '.*.d' -o -name '.*.tmp' -o -name '*.mod.c' \
		-o -name '*.symtypes' -o -name 'modules.order' \
		-o -name modules.builtin -o -name '.tmp_*.o.*' \
		-o -name '*.gcno' \) -type f -print | xargs rm -f

# mrproper - Delete all generated files, including .config
#
mrproper: rm-dirs  := $(wildcard $(MRPROPER_DIRS))
mrproper: rm-files := $(wildcard $(MRPROPER_FILES))
mrproper-dirs      := $(addprefix _mrproper_,Documentation/DocBook scripts)

PHONY += $(mrproper-dirs) mrproper archmrproper
$(mrproper-dirs):
	$(Q)$(MAKE) $(clean)=$(patsubst _mrproper_%,%,$@)

mrproper: clean archmrproper $(mrproper-dirs)
	$(call cmd,rmdirs)
	$(call cmd,rmfiles)

# distclean
#
PHONY += distclean

distclean: mrproper
	@find $(srctree) $(RCS_FIND_IGNORE) \
		\( -name '*.orig' -o -name '*.rej' -o -name '*~' \
		-o -name '*.bak' -o -name '#*#' -o -name '.*.orig' \
		-o -name '.*.rej' -o -size 0 \
		-o -name '*%' -o -name '.*.cmd' -o -name 'core' \) \
		-type f -print | xargs rm -f


# Packaging of the kernel to various formats
# ---------------------------------------------------------------------------
# rpm target kept for backward compatibility
package-dir	:= $(srctree)/scripts/package

%pkg: include/config/kernel.release FORCE
	$(Q)$(MAKE) $(build)=$(package-dir) $@
rpm: include/config/kernel.release FORCE
	$(Q)$(MAKE) $(build)=$(package-dir) $@


# Brief documentation of the typical targets used
# ---------------------------------------------------------------------------

boards := $(wildcard $(srctree)/arch/$(SRCARCH)/configs/*_defconfig)
boards := $(notdir $(boards))
board-dirs := $(dir $(wildcard $(srctree)/arch/$(SRCARCH)/configs/*/*_defconfig))
board-dirs := $(sort $(notdir $(board-dirs:/=)))

help:
	@echo  'Cleaning targets:'
	@echo  '  clean		  - Remove most generated files but keep the config and'
	@echo  '                    enough build support to build external modules'
	@echo  '  mrproper	  - Remove all generated files + config + various backup files'
	@echo  '  distclean	  - mrproper + remove editor backup and patch files'
	@echo  ''
	@echo  'Configuration targets:'
	@$(MAKE) -f $(srctree)/scripts/kconfig/Makefile help
	@echo  ''
	@echo  'Other generic targets:'
	@echo  '  all		  - Build all targets marked with [*]'
	@echo  '* vmlinux	  - Build the bare kernel'
	@echo  '* modules	  - Build all modules'
	@echo  '  modules_install - Install all modules to INSTALL_MOD_PATH (default: /)'
	@echo  '  firmware_install- Install all firmware to INSTALL_FW_PATH'
	@echo  '                    (default: $$(INSTALL_MOD_PATH)/lib/firmware)'
	@echo  '  dir/            - Build all files in dir and below'
	@echo  '  dir/file.[oisS] - Build specified target only'
	@echo  '  dir/file.lst    - Build specified mixed source/assembly target only'
	@echo  '                    (requires a recent binutils and recent build (System.map))'
	@echo  '  dir/file.ko     - Build module including final link'
	@echo  '  modules_prepare - Set up for building external modules'
	@echo  '  tags/TAGS	  - Generate tags file for editors'
	@echo  '  cscope	  - Generate cscope index'
	@echo  '  kernelrelease	  - Output the release version string'
	@echo  '  kernelversion	  - Output the version stored in Makefile'
	@echo  '  headers_install - Install sanitised kernel headers to INSTALL_HDR_PATH'; \
	 echo  '                    (default: $(INSTALL_HDR_PATH))'; \
	 echo  ''
	@echo  'Static analysers'
	@echo  '  checkstack      - Generate a list of stack hogs'
	@echo  '  namespacecheck  - Name space analysis on compiled kernel'
	@echo  '  versioncheck    - Sanity check on version.h usage'
	@echo  '  includecheck    - Check for duplicate included header files'
	@echo  '  export_report   - List the usages of all exported symbols'
	@echo  '  headers_check   - Sanity check on exported headers'
	@echo  '  headerdep       - Detect inclusion cycles in headers'; \
	 echo  ''
	@echo  'Kernel packaging:'
	@$(MAKE) $(build)=$(package-dir) help
	@echo  ''
	@echo  'Documentation targets:'
	@$(MAKE) -f $(srctree)/Documentation/DocBook/Makefile dochelp
	@echo  ''
	@echo  'Architecture specific targets ($(SRCARCH)):'
	@$(if $(archhelp),$(archhelp),\
		echo '  No architecture specific help defined for $(SRCARCH)')
	@echo  ''
	@$(if $(boards), \
		$(foreach b, $(boards), \
		printf "  %-24s - Build for %s\\n" $(b) $(subst _defconfig,,$(b));) \
		echo '')
	@$(if $(board-dirs), \
		$(foreach b, $(board-dirs), \
		printf "  %-16s - Show %s-specific targets\\n" help-$(b) $(b);) \
		printf "  %-16s - Show all of the above\\n" help-boards; \
		echo '')

	@echo  '  make V=0|1 [targets] 0 => quiet build (default), 1 => verbose build'
	@echo  '  make V=2   [targets] 2 => give reason for rebuild of target'
	@echo  '  make O=dir [targets] Locate all output files in "dir", including .config'
	@echo  '  make C=1   [targets] Check all c source with $$CHECK (sparse by default)'
	@echo  '  make C=2   [targets] Force check of all c source with $$CHECK'
	@echo  ''
	@echo  'Execute "make" or "make all" to build all targets marked with [*] '
	@echo  'For further info see the ./README file'


help-board-dirs := $(addprefix help-,$(board-dirs))

help-boards: $(help-board-dirs)

boards-per-dir = $(notdir $(wildcard $(srctree)/arch/$(SRCARCH)/configs/$*/*_defconfig))

$(help-board-dirs): help-%:
	@echo  'Architecture specific targets ($(SRCARCH) $*):'
	@$(if $(boards-per-dir), \
		$(foreach b, $(boards-per-dir), \
		printf "  %-24s - Build for %s\\n" $*/$(b) $(subst _defconfig,,$(b));) \
		echo '')


# Documentation targets
# ---------------------------------------------------------------------------
%docs: scripts_basic FORCE
	$(Q)$(MAKE) $(build)=Documentation/DocBook $@

else # KBUILD_EXTMOD

###
# External module support.
# When building external modules the kernel used as basis is considered
# read-only, and no consistency checks are made and the make
# system is not used on the basis kernel. If updates are required
# in the basis kernel ordinary make commands (without M=...) must
# be used.
#
# The following are the only valid targets when building external
# modules.
# make M=dir clean     Delete all automatically generated files
# make M=dir modules   Make all modules in specified dir
# make M=dir	       Same as 'make M=dir modules'
# make M=dir modules_install
#                      Install the modules built in the module directory
#                      Assumes install directory is already created

# We are always building modules
KBUILD_MODULES := 1
PHONY += crmodverdir
crmodverdir:
	$(cmd_crmodverdir)

PHONY += $(objtree)/Module.symvers
$(objtree)/Module.symvers:
	@test -e $(objtree)/Module.symvers || ( \
	echo; \
	echo "  WARNING: Symbol version dump $(objtree)/Module.symvers"; \
	echo "           is missing; modules will have no dependencies and modversions."; \
	echo )

module-dirs := $(addprefix _module_,$(KBUILD_EXTMOD))
PHONY += $(module-dirs) modules
$(module-dirs): crmodverdir $(objtree)/Module.symvers
	$(Q)$(MAKE) $(build)=$(patsubst _module_%,%,$@)

modules: $(module-dirs)
	@$(kecho) '  Building modules, stage 2.';
	$(Q)$(MAKE) -f $(srctree)/scripts/Makefile.modpost

PHONY += modules_install
modules_install: _emodinst_ _emodinst_post

install-dir := $(if $(INSTALL_MOD_DIR),$(INSTALL_MOD_DIR),extra)
PHONY += _emodinst_
_emodinst_:
	$(Q)mkdir -p $(MODLIB)/$(install-dir)
	$(Q)$(MAKE) -f $(srctree)/scripts/Makefile.modinst

PHONY += _emodinst_post
_emodinst_post: _emodinst_
	$(call cmd,depmod)

clean-dirs := $(addprefix _clean_,$(KBUILD_EXTMOD))

PHONY += $(clean-dirs) clean
$(clean-dirs):
	$(Q)$(MAKE) $(clean)=$(patsubst _clean_%,%,$@)

clean:	rm-dirs := $(MODVERDIR)
clean: rm-files := $(KBUILD_EXTMOD)/Module.symvers \
                   $(KBUILD_EXTMOD)/modules.order \
                   $(KBUILD_EXTMOD)/modules.builtin
clean: $(clean-dirs)
	$(call cmd,rmdirs)
	$(call cmd,rmfiles)
	@find $(KBUILD_EXTMOD) $(RCS_FIND_IGNORE) \
		\( -name '*.[oas]' -o -name '*.ko' -o -name '.*.cmd' \
		-o -name '.*.d' -o -name '.*.tmp' -o -name '*.mod.c' \
		-o -name '*.gcno' \) -type f -print | xargs rm -f

help:
	@echo  '  Building external modules.'
	@echo  '  Syntax: make -C path/to/kernel/src M=$$PWD target'
	@echo  ''
	@echo  '  modules         - default target, build the module(s)'
	@echo  '  modules_install - install the module'
	@echo  '  clean           - remove generated files in module directory only'
	@echo  ''

# Dummies...
PHONY += prepare scripts
prepare: ;
scripts: ;
endif # KBUILD_EXTMOD

# Generate tags for editors
# ---------------------------------------------------------------------------
quiet_cmd_tags = GEN     $@
      cmd_tags = $(CONFIG_SHELL) $(srctree)/scripts/tags.sh $@

tags TAGS cscope: FORCE
	$(call cmd,tags)

# Scripts to check various things for consistency
# ---------------------------------------------------------------------------

includecheck:
	find * $(RCS_FIND_IGNORE) \
		-name '*.[hcS]' -type f -print | sort \
		| xargs $(PERL) -w $(srctree)/scripts/checkincludes.pl

versioncheck:
	find * $(RCS_FIND_IGNORE) \
		-name '*.[hcS]' -type f -print | sort \
		| xargs $(PERL) -w $(srctree)/scripts/checkversion.pl

namespacecheck:
	$(PERL) $(srctree)/scripts/namespace.pl

export_report:
	$(PERL) $(srctree)/scripts/export_report.pl

endif #ifeq ($(config-targets),1)
endif #ifeq ($(mixed-targets),1)

PHONY += checkstack kernelrelease kernelversion

# UML needs a little special treatment here.  It wants to use the host
# toolchain, so needs $(SUBARCH) passed to checkstack.pl.  Everyone
# else wants $(ARCH), including people doing cross-builds, which means
# that $(SUBARCH) doesn't work here.
ifeq ($(ARCH), um)
CHECKSTACK_ARCH := $(SUBARCH)
else
CHECKSTACK_ARCH := $(ARCH)
endif
checkstack:
	$(OBJDUMP) -d vmlinux $$(find . -name '*.ko') | \
	$(PERL) $(src)/scripts/checkstack.pl $(CHECKSTACK_ARCH)

kernelrelease:
	$(if $(wildcard include/config/kernel.release), $(Q)echo $(KERNELRELEASE), \
	$(error kernelrelease not valid - run 'make prepare' to update it))
kernelversion:
	@echo $(KERNELVERSION)

# Single targets
# ---------------------------------------------------------------------------
# Single targets are compatible with:
# - build with mixed source and output
# - build with separate output dir 'make O=...'
# - external modules
#
#  target-dir => where to store outputfile
#  build-dir  => directory in kernel source tree to use

ifeq ($(KBUILD_EXTMOD),)
        build-dir  = $(patsubst %/,%,$(dir $@))
        target-dir = $(dir $@)
else
        zap-slash=$(filter-out .,$(patsubst %/,%,$(dir $@)))
        build-dir  = $(KBUILD_EXTMOD)$(if $(zap-slash),/$(zap-slash))
        target-dir = $(if $(KBUILD_EXTMOD),$(dir $<),$(dir $@))
endif

%.s: %.c prepare scripts FORCE
	$(Q)$(MAKE) $(build)=$(build-dir) $(target-dir)$(notdir $@)
%.i: %.c prepare scripts FORCE
	$(Q)$(MAKE) $(build)=$(build-dir) $(target-dir)$(notdir $@)
%.o: %.c prepare scripts FORCE
	$(Q)$(MAKE) $(build)=$(build-dir) $(target-dir)$(notdir $@)
%.lst: %.c prepare scripts FORCE
	$(Q)$(MAKE) $(build)=$(build-dir) $(target-dir)$(notdir $@)
%.s: %.S prepare scripts FORCE
	$(Q)$(MAKE) $(build)=$(build-dir) $(target-dir)$(notdir $@)
%.o: %.S prepare scripts FORCE
	$(Q)$(MAKE) $(build)=$(build-dir) $(target-dir)$(notdir $@)
%.symtypes: %.c prepare scripts FORCE
	$(Q)$(MAKE) $(build)=$(build-dir) $(target-dir)$(notdir $@)

# Modules
/: prepare scripts FORCE
	$(cmd_crmodverdir)
	$(Q)$(MAKE) KBUILD_MODULES=$(if $(CONFIG_MODULES),1) \
	$(build)=$(build-dir)
%/: prepare scripts FORCE
	$(cmd_crmodverdir)
	$(Q)$(MAKE) KBUILD_MODULES=$(if $(CONFIG_MODULES),1) \
	$(build)=$(build-dir)
%.ko: prepare scripts FORCE
	$(cmd_crmodverdir)
	$(Q)$(MAKE) KBUILD_MODULES=$(if $(CONFIG_MODULES),1)   \
	$(build)=$(build-dir) $(@:.ko=.o)
	$(Q)$(MAKE) -f $(srctree)/scripts/Makefile.modpost

# FIXME Should go into a make.lib or something 
# ===========================================================================

quiet_cmd_rmdirs = $(if $(wildcard $(rm-dirs)),CLEAN   $(wildcard $(rm-dirs)))
      cmd_rmdirs = rm -rf $(rm-dirs)

quiet_cmd_rmfiles = $(if $(wildcard $(rm-files)),CLEAN   $(wildcard $(rm-files)))
      cmd_rmfiles = rm -f $(rm-files)

# Run depmod only if we have System.map and depmod is executable
quiet_cmd_depmod = DEPMOD  $(KERNELRELEASE)
      cmd_depmod = \
	if [ -r System.map -a -x $(DEPMOD) ]; then                              \
		$(DEPMOD) -ae -F System.map                                     \
		$(if $(strip $(INSTALL_MOD_PATH)), -b $(INSTALL_MOD_PATH) )     \
		$(KERNELRELEASE);                                               \
	fi

# Create temporary dir for module support files
# clean it up only when building all modules
cmd_crmodverdir = $(Q)mkdir -p $(MODVERDIR) \
                  $(if $(KBUILD_MODULES),; rm -f $(MODVERDIR)/*)

a_flags = -Wp,-MD,$(depfile) $(KBUILD_AFLAGS) $(AFLAGS_KERNEL) \
	  $(NOSTDINC_FLAGS) $(LINUXINCLUDE) $(KBUILD_CPPFLAGS) \
	  $(modkern_aflags) $(EXTRA_AFLAGS) $(AFLAGS_$(basetarget).o)

quiet_cmd_as_o_S = AS      $@
cmd_as_o_S       = $(CC) $(a_flags) -c -o $@ $<

# read all saved command lines

targets := $(wildcard $(sort $(targets)))
cmd_files := $(wildcard .*.cmd $(foreach f,$(targets),$(dir $(f)).$(notdir $(f)).cmd))

ifneq ($(cmd_files),)
  $(cmd_files): ;	# Do not try to update included dependency files
  include $(cmd_files)
endif

# Shorthand for $(Q)$(MAKE) -f scripts/Makefile.clean obj=dir
# Usage:
# $(Q)$(MAKE) $(clean)=dir
clean := -f $(if $(KBUILD_SRC),$(srctree)/)scripts/Makefile.clean obj

endif	# skip-makefile

PHONY += FORCE
FORCE:

# Declare the contents of the .PHONY variable as phony.  We keep that
# information in a variable so we can use it in if_changed and friends.
.PHONY: $(PHONY)<|MERGE_RESOLUTION|>--- conflicted
+++ resolved
@@ -1,11 +1,7 @@
 VERSION = 2
 PATCHLEVEL = 6
 SUBLEVEL = 35
-<<<<<<< HEAD
-EXTRAVERSION = -rc4
-=======
 EXTRAVERSION = -rc6
->>>>>>> b37fa16e
 NAME = Sheep on Meth
 
 # *DOCUMENTATION*
@@ -890,11 +886,7 @@
 # Store (new) KERNELRELASE string in include/config/kernel.release
 include/config/kernel.release: include/config/auto.conf FORCE
 	$(Q)rm -f $@
-<<<<<<< HEAD
-	$(Q)echo "$(KERNELVERSION)$$($(CONFIG_SHELL) scripts/setlocalversion $(srctree))" > $@
-=======
 	$(Q)echo "$(KERNELVERSION)$$($(CONFIG_SHELL) $(srctree)/scripts/setlocalversion $(srctree))" > $@
->>>>>>> b37fa16e
 
 
 # Things we need to do before we recursively start building the kernel
